--- conflicted
+++ resolved
@@ -16,11 +16,6 @@
   "template_dir": "./templates",
   "userdb_engine": "sqlite",
   "userdb_host": "./src/__testData__/test.db",
-<<<<<<< HEAD
-  "matrix_database_engine": "sqlite",
-  "matrix_database_host": "./src/__testData__/testMatrix.db",
-=======
->>>>>>> 66a2cf99
   "flows": [
     {
       "stages": ["m.login.dummy"]
