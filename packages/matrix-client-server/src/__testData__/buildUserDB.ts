--- conflicted
+++ resolved
@@ -36,13 +36,10 @@
   'CREATE TABLE IF NOT EXISTS room_aliases( room_alias TEXT NOT NULL, room_id TEXT NOT NULL, creator TEXT, UNIQUE (room_alias) )',
   'CREATE TABLE IF NOT EXISTS rooms( room_id TEXT PRIMARY KEY NOT NULL, is_public BOOL, creator TEXT , room_version TEXT, has_auth_chain_index BOOLEAN)',
   'CREATE TABLE IF NOT EXISTS room_tags( user_id TEXT NOT NULL, room_id TEXT NOT NULL, tag TEXT NOT NULL, content TEXT NOT NULL, CONSTRAINT room_tag_uniqueness UNIQUE (user_id, room_id, tag) )',
-<<<<<<< HEAD
   'CREATE TABLE IF NOT EXISTS "user_threepids" ( user_id TEXT NOT NULL, medium TEXT NOT NULL, address TEXT NOT NULL, validated_at BIGINT NOT NULL, added_at BIGINT NOT NULL, CONSTRAINT medium_address UNIQUE (medium, address) )',
   'CREATE TABLE threepid_validation_session (session_id TEXT PRIMARY KEY,medium TEXT NOT NULL,address TEXT NOT NULL,client_secret TEXT NOT NULL,last_send_attempt BIGINT NOT NULL,validated_at BIGINT)',
-  'CREATE TABLE threepid_validation_token (token TEXT PRIMARY KEY,session_id TEXT NOT NULL,next_link TEXT,expires BIGINT NOT NULL)'
-=======
+  'CREATE TABLE threepid_validation_token (token TEXT PRIMARY KEY,session_id TEXT NOT NULL,next_link TEXT,expires BIGINT NOT NULL)',
   'CREATE TABLE IF NOT EXISTS presence (user_id TEXT NOT NULL, state VARCHAR(20), status_msg TEXT, mtime BIGINT, UNIQUE (user_id))'
->>>>>>> 7cb63b8b
 ]
 
 // eslint-disable-next-line @typescript-eslint/promise-function-async
