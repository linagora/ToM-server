/* istanbul ignore file */
import { getLogger, type TwakeLogger } from '@twake/logger'
import sqlite3 from 'sqlite3'
import { type Config } from '../types'
import {
  type UserDBPg,
  type UserDBSQLite,
  UserDB
} from '@twake/matrix-identity-server'

const logger: TwakeLogger = getLogger()

let created = false
let matrixDbCreated = false

const createQuery =
  'CREATE TABLE IF NOT EXISTS users (uid varchar(8), mobile varchar(12), mail varchar(32))'
const insertQuery =
  "INSERT INTO users VALUES('dwho', '33612345678', 'dwho@company.com')"
const insertQuery2 =
  "INSERT INTO users VALUES('rtyler', '33687654321', 'rtyler@company.com')"

const matrixDbQueries = [
  'CREATE TABLE IF NOT EXISTS profiles( user_id TEXT NOT NULL, displayname TEXT, avatar_url TEXT, UNIQUE(user_id) )',
  'CREATE TABLE IF NOT EXISTS users( name TEXT, password_hash TEXT, creation_ts BIGINT, admin SMALLINT DEFAULT 0 NOT NULL, upgrade_ts BIGINT, is_guest SMALLINT DEFAULT 0 NOT NULL, appservice_id TEXT, consent_version TEXT, consent_server_notice_sent TEXT, user_type TEXT DEFAULT NULL, deactivated SMALLINT DEFAULT 0 NOT NULL, shadow_banned INT DEFAULT 0, consent_ts bigint, UNIQUE(name) )',
  'CREATE TABLE IF NOT EXISTS user_ips ( user_id TEXT NOT NULL, access_token TEXT NOT NULL, device_id TEXT, ip TEXT NOT NULL, user_agent TEXT NOT NULL, last_seen BIGINT NOT NULL)',
  'CREATE TABLE IF NOT EXISTS registration_tokens (token TEXT NOT NULL,  uses_allowed INT, pending INT NOT NULL,  completed INT NOT NULL, expiry_time BIGINT,UNIQUE (token))',
  'CREATE TABLE IF NOT EXISTS events( stream_ordering INTEGER PRIMARY KEY, topological_ordering BIGINT NOT NULL, event_id TEXT NOT NULL, type TEXT NOT NULL, room_id TEXT NOT NULL, content TEXT, unrecognized_keys TEXT, processed BOOL NOT NULL, outlier BOOL NOT NULL, depth BIGINT DEFAULT 0 NOT NULL, origin_server_ts BIGINT, received_ts BIGINT, sender TEXT, contains_url INT, instance_name TEXT, state_key TEXT DEFAULT NULL, rejection_reason TEXT DEFAULT NULL, UNIQUE (event_id) )',
  'CREATE TABLE IF NOT EXISTS room_memberships( event_id TEXT NOT NULL, user_id TEXT NOT NULL, sender TEXT NOT NULL, room_id TEXT NOT NULL, membership TEXT NOT NULL, forgotten INTEGER DEFAULT 0, display_name TEXT, avatar_url TEXT, UNIQUE (event_id) )',
  'CREATE TABLE IF NOT EXISTS devices (user_id TEXT NOT NULL, device_id TEXT NOT NULL, display_name TEXT, last_seen BIGINT, ip TEXT, user_agent TEXT, hidden INT DEFAULT 0,CONSTRAINT device_uniqueness UNIQUE (user_id, device_id))',
  'CREATE TABLE IF NOT EXISTS account_data( user_id TEXT NOT NULL, account_data_type TEXT NOT NULL, stream_id BIGINT NOT NULL, content TEXT NOT NULL, instance_name TEXT, CONSTRAINT account_data_uniqueness UNIQUE (user_id, account_data_type))',
  'CREATE TABLE IF NOT EXISTS room_account_data( user_id TEXT NOT NULL, room_id TEXT NOT NULL, account_data_type TEXT NOT NULL, stream_id BIGINT NOT NULL, content TEXT NOT NULL, instance_name TEXT, CONSTRAINT room_account_data_uniqueness UNIQUE (user_id, room_id, account_data_type) )',
  'CREATE TABLE IF NOT EXISTS profiles( user_id TEXT NOT NULL, displayname TEXT, avatar_url TEXT, UNIQUE(user_id) )',
  'CREATE TABLE IF NOT EXISTS local_current_membership (room_id TEXT NOT NULL, user_id TEXT NOT NULL, event_id TEXT NOT NULL, membership TEXT NOT NULL)',
  'CREATE TABLE IF NOT EXISTS room_stats_state (room_id TEXT NOT NULL,name TEXT,canonical_alias TEXT,join_rules TEXT,history_visibility TEXT,encryption TEXT,avatar TEXT,guest_access TEXT,is_federatable INT,topic TEXT, room_type TEXT)',
  'CREATE TABLE IF NOT EXISTS room_aliases( room_alias TEXT NOT NULL, room_id TEXT NOT NULL, creator TEXT, UNIQUE (room_alias) )',
  'CREATE TABLE IF NOT EXISTS rooms( room_id TEXT PRIMARY KEY NOT NULL, is_public BOOL, creator TEXT , room_version TEXT, has_auth_chain_index INT)',
  'CREATE TABLE IF NOT EXISTS room_tags( user_id TEXT NOT NULL, room_id TEXT NOT NULL, tag TEXT NOT NULL, content TEXT NOT NULL, CONSTRAINT room_tag_uniqueness UNIQUE (user_id, room_id, tag) )',
  'CREATE TABLE IF NOT EXISTS "user_threepids" ( user_id TEXT NOT NULL, medium TEXT NOT NULL, address TEXT NOT NULL, validated_at BIGINT NOT NULL, added_at BIGINT NOT NULL, CONSTRAINT medium_address UNIQUE (medium, address) )',
  'CREATE TABLE IF NOT EXISTS threepid_validation_session (session_id TEXT PRIMARY KEY,medium TEXT NOT NULL,address TEXT NOT NULL,client_secret TEXT NOT NULL,last_send_attempt BIGINT NOT NULL,validated_at BIGINT)',
  'CREATE TABLE IF NOT EXISTS threepid_validation_token (token TEXT PRIMARY KEY,session_id TEXT NOT NULL,next_link TEXT,expires BIGINT NOT NULL)',
  'CREATE TABLE IF NOT EXISTS presence (user_id TEXT NOT NULL, state VARCHAR(20), status_msg TEXT, mtime BIGINT, UNIQUE (user_id))',
<<<<<<< HEAD
  'CREATE TABLE open_id_tokens ( token TEXT NOT NULL PRIMARY KEY, ts_valid_until_ms bigint NOT NULL, user_id TEXT NOT NULL, UNIQUE (token) )',
  'CREATE TABLE IF NOT EXISTS refresh_tokens (id BIGINT PRIMARY KEY,user_id TEXT NOT NULL,device_id TEXT NOT NULL,token TEXT NOT NULL,next_token_id BIGINT REFERENCES refresh_tokens (id) ON DELETE CASCADE, expiry_ts BIGINT DEFAULT NULL, ultimate_session_expiry_ts BIGINT DEFAULT NULL,UNIQUE(token))',
  'CREATE TABLE IF NOT EXISTS "access_tokens" (id BIGINT PRIMARY KEY, user_id TEXT NOT NULL, device_id TEXT, token TEXT NOT NULL,valid_until_ms BIGINT,puppets_user_id TEXT,last_validated BIGINT, refresh_token_id BIGINT REFERENCES refresh_tokens (id) ON DELETE CASCADE, used INT, UNIQUE(token))',
=======
  'CREATE TABLE IF NOT EXISTS user_threepid_id_server ( user_id TEXT NOT NULL, medium TEXT NOT NULL, address TEXT NOT NULL, id_server TEXT NOT NULL )',
  'CREATE TABLE IF NOT EXISTS "access_tokens" (id BIGINT PRIMARY KEY, user_id TEXT NOT NULL, device_id TEXT, token TEXT NOT NULL,valid_until_ms BIGINT,puppets_user_id TEXT,last_validated BIGINT, refresh_token_id BIGINT REFERENCES refresh_tokens (id) ON DELETE CASCADE, used BOOLEAN,UNIQUE(token))',
  'CREATE TABLE IF NOT EXISTS refresh_tokens (id BIGINT PRIMARY KEY,user_id TEXT NOT NULL,device_id TEXT NOT NULL,token TEXT NOT NULL,next_token_id BIGINT REFERENCES refresh_tokens (id) ON DELETE CASCADE, expiry_ts BIGINT DEFAULT NULL, ultimate_session_expiry_ts BIGINT DEFAULT NULL,UNIQUE(token))',
  'CREATE TABLE IF NOT EXISTS "user_filters" ( user_id TEXT NOT NULL, filter_id BIGINT NOT NULL, filter_json BYTEA NOT NULL )'
>>>>>>> dd14fd5f
]

// eslint-disable-next-line @typescript-eslint/promise-function-async
const runQueries = (
  db: sqlite3.Database | any,
  queries: string[],
  isSqlite: boolean
): Promise<void> => {
  return new Promise((resolve, reject) => {
    const runNextQuery = (index: number): void => {
      if (index >= queries.length) {
        resolve()
      } else {
        if (isSqlite) {
          db.run(queries[index], (err: Error | null) => {
            // eslint-disable-next-line @typescript-eslint/strict-boolean-expressions
            if (err) {
              reject(err)
            } else {
              runNextQuery(index + 1)
            }
          })
        } else {
          db.query(queries[index], (err: Error | null) => {
            // eslint-disable-next-line @typescript-eslint/strict-boolean-expressions
            if (err) {
              reject(err)
            } else {
              runNextQuery(index + 1)
            }
          })
        }
      }
    }
    runNextQuery(0)
  })
}

// eslint-disable-next-line @typescript-eslint/promise-function-async
export const buildUserDB = (conf: Config): Promise<void> => {
  if (created) return Promise.resolve()
  const userDb = new UserDB(conf, logger)
  return new Promise((resolve, reject) => {
    /* istanbul ignore else */
    if (conf.userdb_engine === 'sqlite') {
      userDb.ready
        .then(() => {
          ;(userDb.db as UserDBSQLite).db?.run(createQuery, () => {
            ;(userDb.db as UserDBSQLite).db?.run(insertQuery, () => {
              ;(userDb.db as UserDBSQLite).db
                ?.run(insertQuery2)
                .close((err) => {
                  /* istanbul ignore if */
                  if (err != null) {
                    reject(err)
                  } else {
                    logger.close()
                    created = true
                    resolve()
                  }
                })
            })
          })
        })
        .catch(reject)
    } else {
      ;(userDb.db as UserDBPg).db?.query(createQuery, () => {
        ;(userDb.db as UserDBPg).db?.query(insertQuery, () => {
          logger.close()
          created = true
          resolve()
        })
      })
    }
  })
}

// eslint-disable-next-line @typescript-eslint/promise-function-async
export const buildMatrixDb = (conf: Config): Promise<void> => {
  if (matrixDbCreated) return Promise.resolve()
  const matrixDb = new sqlite3.Database(conf.matrix_database_host as string)
  return new Promise((resolve, reject) => {
    if (conf.matrix_database_engine === 'sqlite') {
      runQueries(matrixDb, matrixDbQueries, true)
        .then(() => {
          matrixDb.close((err) => {
            // eslint-disable-next-line @typescript-eslint/strict-boolean-expressions
            if (err) {
              reject(err)
            } else {
              matrixDbCreated = true
              resolve()
            }
          })
        })
        .catch((err) => {
          matrixDb.close(() => {
            reject(err)
          })
        })
    } else {
      matrixDb.close(() => {
        reject(new Error('only SQLite is implemented here'))
      })
    }
  })
}<|MERGE_RESOLUTION|>--- conflicted
+++ resolved
@@ -40,16 +40,11 @@
   'CREATE TABLE IF NOT EXISTS threepid_validation_session (session_id TEXT PRIMARY KEY,medium TEXT NOT NULL,address TEXT NOT NULL,client_secret TEXT NOT NULL,last_send_attempt BIGINT NOT NULL,validated_at BIGINT)',
   'CREATE TABLE IF NOT EXISTS threepid_validation_token (token TEXT PRIMARY KEY,session_id TEXT NOT NULL,next_link TEXT,expires BIGINT NOT NULL)',
   'CREATE TABLE IF NOT EXISTS presence (user_id TEXT NOT NULL, state VARCHAR(20), status_msg TEXT, mtime BIGINT, UNIQUE (user_id))',
-<<<<<<< HEAD
   'CREATE TABLE open_id_tokens ( token TEXT NOT NULL PRIMARY KEY, ts_valid_until_ms bigint NOT NULL, user_id TEXT NOT NULL, UNIQUE (token) )',
-  'CREATE TABLE IF NOT EXISTS refresh_tokens (id BIGINT PRIMARY KEY,user_id TEXT NOT NULL,device_id TEXT NOT NULL,token TEXT NOT NULL,next_token_id BIGINT REFERENCES refresh_tokens (id) ON DELETE CASCADE, expiry_ts BIGINT DEFAULT NULL, ultimate_session_expiry_ts BIGINT DEFAULT NULL,UNIQUE(token))',
-  'CREATE TABLE IF NOT EXISTS "access_tokens" (id BIGINT PRIMARY KEY, user_id TEXT NOT NULL, device_id TEXT, token TEXT NOT NULL,valid_until_ms BIGINT,puppets_user_id TEXT,last_validated BIGINT, refresh_token_id BIGINT REFERENCES refresh_tokens (id) ON DELETE CASCADE, used INT, UNIQUE(token))',
-=======
   'CREATE TABLE IF NOT EXISTS user_threepid_id_server ( user_id TEXT NOT NULL, medium TEXT NOT NULL, address TEXT NOT NULL, id_server TEXT NOT NULL )',
   'CREATE TABLE IF NOT EXISTS "access_tokens" (id BIGINT PRIMARY KEY, user_id TEXT NOT NULL, device_id TEXT, token TEXT NOT NULL,valid_until_ms BIGINT,puppets_user_id TEXT,last_validated BIGINT, refresh_token_id BIGINT REFERENCES refresh_tokens (id) ON DELETE CASCADE, used BOOLEAN,UNIQUE(token))',
   'CREATE TABLE IF NOT EXISTS refresh_tokens (id BIGINT PRIMARY KEY,user_id TEXT NOT NULL,device_id TEXT NOT NULL,token TEXT NOT NULL,next_token_id BIGINT REFERENCES refresh_tokens (id) ON DELETE CASCADE, expiry_ts BIGINT DEFAULT NULL, ultimate_session_expiry_ts BIGINT DEFAULT NULL,UNIQUE(token))',
   'CREATE TABLE IF NOT EXISTS "user_filters" ( user_id TEXT NOT NULL, filter_id BIGINT NOT NULL, filter_json BYTEA NOT NULL )'
->>>>>>> dd14fd5f
 ]
 
 // eslint-disable-next-line @typescript-eslint/promise-function-async
