--- conflicted
+++ resolved
@@ -25,14 +25,10 @@
   'CREATE TABLE IF NOT EXISTS users( name TEXT, password_hash TEXT, creation_ts BIGINT, admin SMALLINT DEFAULT 0 NOT NULL, upgrade_ts BIGINT, is_guest SMALLINT DEFAULT 0 NOT NULL, appservice_id TEXT, consent_version TEXT, consent_server_notice_sent TEXT, user_type TEXT DEFAULT NULL, deactivated SMALLINT DEFAULT 0 NOT NULL, shadow_banned INT DEFAULT 0, consent_ts bigint, UNIQUE(name) )',
   'CREATE TABLE IF NOT EXISTS user_ips ( user_id TEXT NOT NULL, access_token TEXT NOT NULL, device_id TEXT, ip TEXT NOT NULL, user_agent TEXT NOT NULL, last_seen BIGINT NOT NULL)',
   'CREATE TABLE IF NOT EXISTS registration_tokens (token TEXT NOT NULL,  uses_allowed INT, pending INT NOT NULL,  completed INT NOT NULL, expiry_time BIGINT,UNIQUE (token))',
-<<<<<<< HEAD
-  'CREATE TABLE IF NOT EXISTS "devices" (user_id TEXT NOT NULL, device_id TEXT NOT NULL, display_name TEXT, last_seen BIGINT, ip TEXT, user_agent TEXT, hidden BOOLEAN DEFAULT 0,CONSTRAINT device_uniqueness UNIQUE (user_id, device_id))',
   'CREATE TABLE IF NOT EXISTS events( stream_ordering INTEGER PRIMARY KEY, topological_ordering BIGINT NOT NULL, event_id TEXT NOT NULL, type TEXT NOT NULL, room_id TEXT NOT NULL, content TEXT, unrecognized_keys TEXT, processed BOOL NOT NULL, outlier BOOL NOT NULL, depth BIGINT DEFAULT 0 NOT NULL, origin_server_ts BIGINT, received_ts BIGINT, sender TEXT, contains_url BOOLEAN, instance_name TEXT, state_key TEXT DEFAULT NULL, rejection_reason TEXT DEFAULT NULL, UNIQUE (event_id) )',
-  'CREATE TABLE IF NOT EXISTS room_memberships( event_id TEXT NOT NULL, user_id TEXT NOT NULL, sender TEXT NOT NULL, room_id TEXT NOT NULL, membership TEXT NOT NULL, forgotten INTEGER DEFAULT 0, display_name TEXT, avatar_url TEXT, UNIQUE (event_id) )'
-=======
+  'CREATE TABLE IF NOT EXISTS room_memberships( event_id TEXT NOT NULL, user_id TEXT NOT NULL, sender TEXT NOT NULL, room_id TEXT NOT NULL, membership TEXT NOT NULL, forgotten INTEGER DEFAULT 0, display_name TEXT, avatar_url TEXT, UNIQUE (event_id) )',
   'CREATE TABLE IF NOT EXISTS devices (user_id TEXT NOT NULL, device_id TEXT NOT NULL, display_name TEXT, last_seen BIGINT, ip TEXT, user_agent TEXT, hidden BOOLEAN DEFAULT 0,CONSTRAINT device_uniqueness UNIQUE (user_id, device_id))',
   'CREATE TABLE IF NOT EXISTS account_data( user_id TEXT NOT NULL, account_data_type TEXT NOT NULL, stream_id BIGINT NOT NULL, content TEXT NOT NULL, instance_name TEXT, CONSTRAINT account_data_uniqueness UNIQUE (user_id, account_data_type))'
->>>>>>> 720c5512
 ]
 
 // eslint-disable-next-line @typescript-eslint/promise-function-async
