import fs from 'fs'
import request from 'supertest'
import express from 'express'
import ClientServer from './index'
import { buildMatrixDb, buildUserDB } from './__testData__/buildUserDB'
import { type Config } from './types'
import defaultConfig from './__testData__/registerConf.json'
import { getLogger, type TwakeLogger } from '@twake/logger'
import { Hash, randomString } from '@twake/crypto'

process.env.TWAKE_CLIENT_SERVER_CONF = './src/__testData__/registerConf.json'
jest.mock('node-fetch', () => jest.fn())
const sendMailMock = jest.fn()
jest.mock('nodemailer', () => ({
  createTransport: jest.fn().mockImplementation(() => ({
    sendMail: sendMailMock
  }))
}))

let conf: Config
let clientServer: ClientServer
let app: express.Application

const logger: TwakeLogger = getLogger()

beforeAll((done) => {
  // @ts-expect-error TS doesn't understand that the config is valid
  conf = {
    ...defaultConfig,
    cron_service: false,
    database_engine: 'sqlite',
    base_url: 'http://example.com/',
    userdb_engine: 'sqlite',
    matrix_database_engine: 'sqlite'
  }
  if (process.env.TEST_PG === 'yes') {
    conf.database_engine = 'pg'
    conf.userdb_engine = 'pg'
    conf.database_host = process.env.PG_HOST ?? 'localhost'
    conf.database_user = process.env.PG_USER ?? 'twake'
    conf.database_password = process.env.PG_PASSWORD ?? 'twake'
    conf.database_name = process.env.PG_DATABASE ?? 'test'
  }
  buildUserDB(conf)
    .then(() => {
      buildMatrixDb(conf)
        .then(() => {
          done()
        })
        .catch((e) => {
          logger.error('Error while building matrix db:', e)
          done(e)
        })
    })
    .catch((e) => {
      logger.error('Error while building user db:', e)
      done(e)
    })
})

afterAll(() => {
  fs.unlinkSync('src/__testData__/test.db')
  fs.unlinkSync('src/__testData__/testMatrix.db')
})

beforeEach(() => {
  jest.clearAllMocks()
})

describe('Error on server start', () => {
  process.env.HASHES_RATE_LIMIT = 'falsy_number'

  it('should display message error about hashes rate limit value', () => {
    expect(() => {
      clientServer = new ClientServer()
    }).toThrow(
      new Error(
        'hashes_rate_limit must be a number or a string representing a number'
      )
    )
    delete process.env.HASHES_RATE_LIMIT
  })
})

describe('Use configuration file', () => {
  beforeAll((done) => {
    clientServer = new ClientServer()
    app = express()
    clientServer.ready
      .then(() => {
        Object.keys(clientServer.api.get).forEach((k) => {
          app.get(k, clientServer.api.get[k])
        })
        Object.keys(clientServer.api.post).forEach((k) => {
          app.post(k, clientServer.api.post[k])
        })
        Object.keys(clientServer.api.put).forEach((k) => {
          app.put(k, clientServer.api.put[k])
        })
        Object.keys(clientServer.api.delete).forEach((k) => {
          app.delete(k, clientServer.api.delete[k])
        })
        done()
      })
      .catch((e) => {
        done(e)
      })
  })

  afterAll(() => {
    clientServer.cleanJobs()
  })

  test('Reject unimplemented endpoint with 404', async () => {
    const response = await request(app).get('/_matrix/unknown')
    expect(response.statusCode).toBe(404)
  })

  test('Reject bad method with 405', async () => {
    const response = await request(app).post(
      '/_matrix/client/v3/account/whoami'
    )
    expect(response.statusCode).toBe(405)
  })

  it('should return true if provided user is hosted on local server', async () => {
    expect(clientServer.isMine('@testuser:example.com')).toBe(true)
  })

  it('should return false if provided user is hosted on remote server', async () => {
    expect(clientServer.isMine('@testuser:remote.com')).toBe(false)
  })

  describe('/_matrix/client/v3/profile/:userId', () => {
    describe('GET', () => {
      const testUserId = '@testuser:example.com'
      const incompleteUserId = '@incompleteuser:example.com'

      beforeAll(async () => {
        try {
          await clientServer.matrixDb.insert('profiles', {
            user_id: testUserId,
            displayname: 'Test User',
            avatar_url: 'http://example.com/avatar.jpg'
          })
          logger.info('Test user profile created')

          await clientServer.matrixDb.insert('profiles', {
            user_id: incompleteUserId
          })
          logger.info('Incomplete test user profile created')
        } catch (e) {
          logger.error('Error creating profiles:', e)
        }
      })

      afterAll(async () => {
        try {
          await clientServer.matrixDb.deleteEqual(
            'profiles',
            'user_id',
            testUserId
          )
          logger.info('Test user profile deleted')

          await clientServer.matrixDb.deleteEqual(
            'profiles',
            'user_id',
            incompleteUserId
          )
          logger.info('Incomplete test user profile deleted')
        } catch (e) {
          logger.error('Error deleting profiles:', e)
        }
      })

      describe('/_matrix/client/v3/profile/:userId', () => {
        it('should return the profile information for an existing user', async () => {
          const response = await request(app).get(
            `/_matrix/client/v3/profile/${testUserId}`
          )

          expect(response.statusCode).toBe(200)
          expect(response.body).toHaveProperty('avatar_url')
          expect(response.body).toHaveProperty('displayname')
        })

        // it('should return error 403 if the server is unwilling to disclose profile information', async () => {
        //   const response = await request(app).get(
        //     '/_matrix/client/v3/profile/@forbiddenuser:example.com'
        //   )

        //   expect(response.statusCode).toBe(403)
        //   expect(response.body.errcode).toBe('M_FORBIDDEN')
        //   expect(response.body).toHaveProperty('error')
        // })

        it('should return error 404 if the user does not exist', async () => {
          const response = await request(app).get(
            '/_matrix/client/v3/profile/@nonexistentuser:example.com'
          )

          expect(response.statusCode).toBe(404)
          expect(response.body.errcode).toBe('M_NOT_FOUND')
          expect(response.body).toHaveProperty('error')
        })
      })

      describe('/_matrix/client/v3/profile/:userId/avatar_url', () => {
        it('should return the avatar_url for an existing user', async () => {
          const response = await request(app).get(
            `/_matrix/client/v3/profile/${testUserId}/avatar_url`
          )

          expect(response.statusCode).toBe(200)
          expect(response.body).toHaveProperty('avatar_url')
        })

        it('should return error 404 if the user does not exist', async () => {
          const response = await request(app).get(
            '/_matrix/client/v3/profile/@nonexistentuser:example.com/avatar_url'
          )
          expect(response.statusCode).toBe(404)
          expect(response.body.errcode).toBe('M_NOT_FOUND')
          expect(response.body).toHaveProperty('error')
        })

        it('should return error 404 if the user does not have an existing avatar_url', async () => {
          const response = await request(app).get(
            '/_matrix/client/v3/profile/@incompleteuser:example.com/avatar_url'
          )
          expect(response.statusCode).toBe(404)
          expect(response.body.errcode).toBe('M_NOT_FOUND')
          expect(response.body).toHaveProperty('error')
        })
      })

      describe('/_matrix/client/v3/profile/:userId/displayname', () => {
        it('should return the displayname for an existing user', async () => {
          const response = await request(app).get(
            `/_matrix/client/v3/profile/${testUserId}/displayname`
          )

          expect(response.statusCode).toBe(200)
          expect(response.body).toHaveProperty('displayname')
        })

        it('should return error 404 if the user does not exist', async () => {
          const response = await request(app).get(
            '/_matrix/client/v3/profile/@nonexistentuser:example.com/displayname'
          )

          expect(response.statusCode).toBe(404)
          expect(response.body.errcode).toBe('M_NOT_FOUND')
          expect(response.body).toHaveProperty('error')
        })

        it('should return error 404 if the user does not have an existing avatar_url', async () => {
          const response = await request(app).get(
            '/_matrix/client/v3/profile/@incompleteuser:example.com/displayname'
          )

          expect(response.statusCode).toBe(404)
          expect(response.body.errcode).toBe('M_NOT_FOUND')
          expect(response.body).toHaveProperty('error')
        })
      })
    })
  })

  let validToken: string
  let validToken2: string
  let validToken3: string
  describe('Endpoints with authentication', () => {
    beforeAll(async () => {
      validToken = randomString(64)
      validToken2 = randomString(64)
      validToken3 = randomString(64)
      try {
        await clientServer.matrixDb.insert('user_ips', {
          user_id: '@testuser:example.com',
          device_id: 'testdevice',
          access_token: validToken,
          ip: '127.0.0.1',
          user_agent: 'curl/7.31.0-DEV',
          last_seen: 1411996332123
        })

        await clientServer.matrixDb.insert('user_ips', {
          user_id: '@testuser2:example.com',
          device_id: 'testdevice2',
          access_token: validToken2,
          ip: '137.0.0.1',
          user_agent: 'curl/7.31.0-DEV',
          last_seen: 1411996332123
        })

        await clientServer.matrixDb.insert('user_ips', {
          user_id: '@testuser3:example.com',
          device_id: 'testdevice3',
          access_token: validToken3,
          ip: '147.0.0.1',
          user_agent: 'curl/7.31.0-DEV',
          last_seen: 1411996332123
        })
      } catch (e) {
        logger.error('Error creating tokens for authentification', e)
      }
    })
    describe('/_matrix/client/v3/account/whoami', () => {
      let asToken: string
      // it('should reject if more than 100 requests are done in less than 10 seconds', async () => {
      //   let token
      //   let response
      //   // eslint-disable-next-line @typescript-eslint/no-for-in-array, @typescript-eslint/no-unused-vars
      //   for (const i in [...Array(101).keys()]) {
      //     token = Number(i) % 2 === 0 ? `Bearer ${validToken}` : 'falsy_token'
      //     response = await request(app)
      //       .get('/_matrix/client/v3/account/whoami')
      //       .set('Authorization', token)
      //       .set('Accept', 'application/json')
      //   }
      //   expect((response as Response).statusCode).toEqual(429)
      //   await new Promise((resolve) => setTimeout(resolve, 11000))
      // })
      it('should reject missing token (', async () => {
        const response = await request(app)
          .get('/_matrix/client/v3/account/whoami')
          .set('Accept', 'application/json')
        expect(response.statusCode).toBe(401)
      })
      it('should reject token that mismatch regex', async () => {
        const response = await request(app)
          .get('/_matrix/client/v3/account/whoami')
          .set('Authorization', 'Bearer zzzzzzz')
          .set('Accept', 'application/json')
        expect(response.statusCode).toBe(401)
      })
      it('should reject expired or invalid token', async () => {
        const response = await request(app)
          .get('/_matrix/client/v3/account/whoami')
          .set('Authorization', `Bearer ${randomString(64)}`)
          .set('Accept', 'application/json')
        expect(response.statusCode).toBe(401)
      })
      it('should accept valid token', async () => {
        await clientServer.matrixDb.insert('users', {
          name: '@testuser:example.com',
          password_hash: 'hashedpassword',
          creation_ts: Date.now(),
          admin: 0,
          upgrade_ts: 'null',
          is_guest: 0,
          appservice_id: 'null',
          consent_version: 'null',
          consent_server_notice_sent: 'null',
          user_type: 'null',
          deactivated: 0,
          shadow_banned: 0,
          consent_ts: 'null'
        })
        const response = await request(app)
          .get('/_matrix/client/v3/account/whoami')
          .set('Authorization', `Bearer ${validToken}`)
          .set('Accept', 'application/json')
        expect(response.statusCode).toBe(200)
      })
      it('should accept a valid appservice authentication', async () => {
        asToken = conf.application_services[0].as_token
        const registerResponse = await request(app)
          .post('/_matrix/client/v3/register')
          .query({ kind: 'user' })
          .send({
            auth: {
              type: 'm.login.application_service',
              username: '_irc_bridge_'
            },
            username: '_irc_bridge_'
          })
          .set('Authorization', `Bearer ${asToken}`)
          .set('User-Agent', 'curl/7.31.0-DEV')
          .set('X-Forwarded-For', '127.10.00')
          .set('Accept', 'application/json')
        expect(registerResponse.statusCode).toBe(200)
        const response = await request(app)
          .get('/_matrix/client/v3/account/whoami')
          .query({ user_id: '@_irc_bridge_:example.com' })
          .set('Authorization', `Bearer ${asToken}`)
          .set('Accept', 'application/json')
        expect(response.statusCode).toBe(200)
        expect(response.body.user_id).toBe('@_irc_bridge_:example.com')
      })
      it('should refuse an appservice authentication with a user_id not registered in the appservice', async () => {
        const response = await request(app)
          .get('/_matrix/client/v3/account/whoami')
          .query({ user_id: '@testuser:example.com' })
          .set('Authorization', `Bearer ${asToken}`)
          .set('Accept', 'application/json')
        expect(response.statusCode).toBe(403)
      })
      it('should ensure a normal user cannot access the account of an appservice', async () => {
        const response = await request(app)
          .get('/_matrix/client/v3/account/whoami')
          .query({ user_id: '@_irc_bridge_:example.com' })
          .set('Authorization', `Bearer ${validToken}`)
          .set('Accept', 'application/json')
        expect(response.body).toHaveProperty('user_id', '@testuser:example.com') // not _irc_bridge_ (appservice account)
      })
    })

    describe('/_matrix/client/v3/admin/whois', () => {
      it('should refuse a request without a userId', async () => {
        const response = await request(app)
          .get('/_matrix/client/v3/admin/whois')
          .set('Authorization', `Bearer ${validToken}`)
          .set('Accept', 'application/json')
        expect(response.statusCode).toBe(400)
      })
      it('should send device information for the user being looked-up', async () => {
        await clientServer.matrixDb.insert('user_ips', {
          user_id: '@testuser:example.com',
          device_id: 'testdevice',
          access_token: validToken,
          ip: '10.0.0.2',
          user_agent:
            'Mozilla/5.0 (X11; Linux x86_64) AppleWebKit/537.36 (KHTML, like Gecko) Chrome/37.0.2062.120 Safari/537.36',
          last_seen: 1411996332123
        })
        const response = await request(app)
          .get('/_matrix/client/v3/admin/whois')
          .query({ userId: '@testuser:example.com' })
          .set('Authorization', `Bearer ${validToken}`)
          .set('Accept', 'application/json')
        expect(response.statusCode).toBe(200)
        expect(response.body).toHaveProperty('user_id', '@testuser:example.com')
        expect(response.body).toHaveProperty('devices')
        expect(response.body.devices).toHaveProperty('testdevice')
        expect(response.body.devices.testdevice).toHaveProperty('sessions')
        expect(response.body.devices.testdevice.sessions).toHaveLength(1)
        expect(response.body.devices.testdevice.sessions).toEqual([
          {
            connections: [
              {
                ip: '127.0.0.1',
                last_seen: 1411996332123,
                user_agent: 'curl/7.31.0-DEV'
              },
              {
                ip: '10.0.0.2',
                last_seen: 1411996332123,
                user_agent:
                  'Mozilla/5.0 (X11; Linux x86_64) AppleWebKit/537.36 (KHTML, like Gecko) Chrome/37.0.2062.120 Safari/537.36'
              }
            ]
          }
        ])
      })
      it('should work if the user has multiple devices and with multiple sessions', async () => {
        const validTokenbis = randomString(64)
        await clientServer.matrixDb.insert('user_ips', {
          user_id: '@testuser:example.com',
          device_id: 'testdevice2',
          access_token: validTokenbis,
          ip: '127.0.0.1',
          last_seen: 1411996332123,
          user_agent: 'curl/7.31.0-DEV'
        })
        const response = await request(app)
          .get('/_matrix/client/v3/admin/whois')
          .query({ userId: '@testuser:example.com' })
          .set('Authorization', `Bearer ${validToken}`)
          .set('Accept', 'application/json')
        expect(response.statusCode).toBe(200)
        expect(response.body).toHaveProperty('user_id', '@testuser:example.com')
        expect(response.body).toHaveProperty('devices')
        expect(response.body.devices).toHaveProperty('testdevice')
        expect(response.body.devices).toHaveProperty('testdevice2')
        expect(response.body.devices.testdevice2).toHaveProperty('sessions')
        expect(response.body.devices.testdevice2.sessions).toHaveLength(1)
        expect(response.body.devices.testdevice2.sessions).toEqual([
          {
            connections: [
              {
                ip: '127.0.0.1',
                last_seen: 1411996332123,
                user_agent: 'curl/7.31.0-DEV'
              }
            ]
          }
        ])
      })
    })
    describe('/_matrix/client/v3/register', () => {
      let session: string
      let guestAccessToken: string
      describe('User Interactive Authentication', () => {
        it('should validate user interactive authentication with a registration_token', async () => {
          const response = await request(app)
            .post('/_matrix/client/v3/register')
            .set('User-Agent', 'curl/7.31.0-DEV')
            .set('X-Forwarded-For', '203.0.113.195')
            .query({ kind: 'user' })
            .send({}) // empty request to get authentication types
          session = response.body.session
          await clientServer.matrixDb.insert('registration_tokens', {
            token: validToken,
            uses_allowed: 100,
            pending: 0,
            completed: 0
          })
          const response2 = await request(app)
            .post('/_matrix/client/v3/register')
            .set('User-Agent', 'curl/7.31.0-DEV')
            .set('X-Forwarded-For', '203.0.113.195')
            .query({ kind: 'user' })
            .send({
              auth: {
                type: 'm.login.registration_token',
                token: validToken,
                session
              }
            })
          expect(response2.statusCode).toBe(200)
          expect(response2.body).toHaveProperty('user_id')
          expect(response2.body).toHaveProperty('access_token')
          expect(response2.body).toHaveProperty('device_id')
        })
        it('should invalidate a registration_token after it has been used too many times for user-interactive-authentication', async () => {
          await clientServer.matrixDb.insert('registration_tokens', {
            token: 'exampleToken',
            uses_allowed: 10,
            pending: 8,
            completed: 4
          })
          const response = await request(app)
            .post('/_matrix/client/v3/register')
            .set('User-Agent', 'curl/7.31.0-DEV')
            .set('X-Forwarded-For', '203.0.113.195')
            .query({ kind: 'user' })
            .send({
              auth: {
                type: 'm.login.registration_token',
                token: 'exampleToken',
                session: randomString(20)
              }
            })
          expect(response.statusCode).toBe(401)
          expect(response.body).toHaveProperty('error')
          expect(response.body).toHaveProperty('errcode')
        })
        it('should refuse autenticating an appservice without a token', async () => {
          const response = await request(app)
            .post('/_matrix/client/v3/register')
            .set('User-Agent', 'curl/7.31.0-DEV')
            .query({ kind: 'user' })
            .send({
              auth: {
                type: 'm.login.application_service',
                username: '_irc_bridge_'
              }
            })
          expect(response.statusCode).toBe(401)
          expect(response.body).toHaveProperty('error')
          expect(response.body).toHaveProperty('errcode', 'M_MISSING_TOKEN')
        })
        it('should refuse authenticating an appservice with the wrong token', async () => {
          const response = await request(app)
            .post('/_matrix/client/v3/register')
            .set('User-Agent', 'curl/7.31.0-DEV')
            .set('Authorization', `Bearer wrongToken`)
            .query({ kind: 'user' })
            .send({
              auth: {
                type: 'm.login.application_service',
                username: '_irc_bridge_'
              }
            })
          expect(response.statusCode).toBe(401)
          expect(response.body).toHaveProperty('error')
          expect(response.body).toHaveProperty('errcode', 'M_UNKNOWN_TOKEN')
        })
        it('should refuse authenticating an appservice with a username that is too long', async () => {
          const asToken = conf.application_services[0].as_token
          const response = await request(app)
            .post('/_matrix/client/v3/register')
            .set('User-Agent', 'curl/7.31.0-DEV')
            .set('Authorization', `Bearer ${asToken}`)
            .query({ kind: 'user' })
            .send({
              auth: {
                type: 'm.login.application_service',
                username: 'invalidUser'
              }
            })
          expect(response.statusCode).toBe(401)
          expect(response.body).toHaveProperty('error')
          expect(response.body).toHaveProperty('errcode', 'M_INVALID_USERNAME')
        })
        it('should refuse authenticating an appservice with a username it has not registered', async () => {
          const asToken = conf.application_services[0].as_token
          const response = await request(app)
            .post('/_matrix/client/v3/register')
            .set('User-Agent', 'curl/7.31.0-DEV')
            .set('Authorization', `Bearer ${asToken}`)
            .query({ kind: 'user' })
            .send({
              auth: {
                type: 'm.login.application_service',
                username: 'user'
              }
            })
          expect(response.statusCode).toBe(401)
          expect(response.body).toHaveProperty('error')
          expect(response.body).toHaveProperty('errcode', 'M_INVALID_USERNAME')
        })
        it('should validate an authentication after the user has accepted the terms', async () => {
          const response = await request(app)
            .post('/_matrix/client/v3/register')
            .set('User-Agent', 'curl/7.31.0-DEV')
            .set('X-Forwarded-For', '203.0.113.195')
            .query({ kind: 'user' })
            .send({
              auth: {
                type: 'm.login.terms',
                session: randomString(20)
              }
            })
          expect(response.statusCode).toBe(401)
          expect(response.body).toHaveProperty('flows')
          expect(response.body).toHaveProperty('session')
          expect(response.body).toHaveProperty('completed')
          expect(response.body.completed).toEqual(['m.login.terms'])
        })
        it('should refuse an authentication with an incorrect password', async () => {
          const hash = new Hash()
          await hash.ready
          await clientServer.matrixDb.insert('users', {
            name: '@abba:example.com',
            password_hash: hash.sha256('password')
          })
          const response = await request(app)
            .post('/_matrix/client/v3/register')
            .set('User-Agent', 'curl/7.31.0-DEV')
            .set('X-Forwarded-For', '203.0.113.195')
            .query({ kind: 'user' })
            .send({
              auth: {
                type: 'm.login.password',
                identifier: { type: 'm.id.user', user: '@abba:example.com' },
                password: 'wrongpassword',
                session: randomString(20)
              }
            })
          expect(response.statusCode).toBe(401)
          expect(response.body).toHaveProperty('error')
          expect(response.body).toHaveProperty('errcode', 'M_FORBIDDEN')
        })
        it('should refuse an authentication with the pasword of another user', async () => {
<<<<<<< HEAD
          const hash = new Hash()
          await hash.ready
=======
>>>>>>> 5a49c07c
          const response = await request(app)
            .post('/_matrix/client/v3/register')
            .set('User-Agent', 'curl/7.31.0-DEV')
            .set('X-Forwarded-For', '203.0.113.195')
            .query({ kind: 'user' })
            .send({
              auth: {
                type: 'm.login.password',
                identifier: {
                  type: 'm.id.user',
                  user: '@otheruser:example.com'
                },
<<<<<<< HEAD
                password: hash.sha256('password'),
=======
                password: 'password',
>>>>>>> 5a49c07c
                session: randomString(20)
              }
            })
          expect(response.statusCode).toBe(401)
          expect(response.body).toHaveProperty('error')
          expect(response.body).toHaveProperty('errcode', 'M_FORBIDDEN')
        })
        it('should accept an authentication with a correct password', async () => {
          const response = await request(app)
            .post('/_matrix/client/v3/register')
            .set('User-Agent', 'curl/7.31.0-DEV')
            .set('X-Forwarded-For', '203.0.113.195')
            .query({ kind: 'user' })
            .send({
              auth: {
                type: 'm.login.password',
                identifier: { type: 'm.id.user', user: '@abba:example.com' },
                password: 'password',
                session: randomString(20)
              }
            })
          expect(response.statusCode).toBe(401)
          expect(response.body).toHaveProperty('completed')
          expect(response.body.completed).toEqual(['m.login.password'])
        })
      })
      it('should send the flows for userInteractiveAuthentication', async () => {
        const response = await request(app)
          .post('/_matrix/client/v3/register')
          .set('User-Agent', 'curl/7.31.0-DEV')
          .set('X-Forwarded-For', '203.0.113.195')
          .query({ kind: 'user' })
          .send({}) // Request without auth parameter so that the server sends the authentication flows
        expect(response.statusCode).toBe(401)
        expect(response.body).toHaveProperty('flows')
        expect(response.body).toHaveProperty('session')
        session = response.body.session
      })
      it('should run the register endpoint after authentication was completed', async () => {
        const response = await request(app)
          .post('/_matrix/client/v3/register')
          .set('User-Agent', 'curl/7.31.0-DEV')
          .set('X-Forwarded-For', '203.0.113.195')
          .query({ kind: 'user' })
          .send({
            auth: { type: 'm.login.dummy', session },
            username: 'newuser',
            password: 'password',
            device_id: 'deviceId',
            inhibit_login: false,
            initial_device_display_name: 'testdevice'
          })
        expect(response.statusCode).toBe(200)
        expect(response.body).toHaveProperty('user_id')
        expect(response.body).toHaveProperty('expires_in_ms')
        expect(response.body).toHaveProperty('access_token')
        expect(response.body).toHaveProperty('device_id')
      })
      it('should refuse a registration with an already existing username', async () => {
        const response = await request(app)
          .post('/_matrix/client/v3/register')
          .set('User-Agent', 'curl/7.31.0-DEV')
          .set('X-Forwarded-For', '203.0.113.195')
          .query({ kind: 'user' })
          .send({
            auth: { type: 'm.login.dummy', session: randomString(10) },
            username: 'newuser',
            password: 'password',
            device_id: 'deviceId',
            inhibit_login: false,
            initial_device_display_name: 'testdevice'
          })
        expect(response.statusCode).toBe(400)
        expect(response.body).toHaveProperty('error')
        expect(response.body).toHaveProperty('errcode', 'M_USER_IN_USE')
      })
      it('should only return the userId when inhibit login is set to true', async () => {
        const response = await request(app)
          .post('/_matrix/client/v3/register')
          .set('User-Agent', 'curl/7.31.0-DEV')
          .set('X-Forwarded-For', '203.0.113.195')
          .query({ kind: 'user' })
          .send({
            auth: { type: 'm.login.dummy', session: randomString(20) },
            username: 'new_user',
            device_id: 'device_Id',
            inhibit_login: true,
            initial_device_display_name: 'testdevice'
          })
        expect(response.statusCode).toBe(200)
        expect(response.body).toHaveProperty('user_id')
        expect(response.body).not.toHaveProperty('expires_in_ms')
        expect(response.body).not.toHaveProperty('access_token')
        expect(response.body).not.toHaveProperty('device_id')
      })
      it('should refuse an incorrect username', async () => {
        const response = await request(app)
          .post('/_matrix/client/v3/register')
          .set('User-Agent', 'curl/7.31.0-DEV')
          .set('X-Forwarded-For', '203.0.113.195')
          .query({ kind: 'user' })
          .send({
            auth: {
              type: 'm.login.dummy',
              session: randomString(20)
            },
            username: '@localhost:example.com'
          })
        expect(response.statusCode).toBe(400)
        expect(response.body).toHaveProperty('error')
        expect(response.body).toHaveProperty('errcode', 'M_INVALID_USERNAME')
      })
      it('should accept guest registration', async () => {
        const response = await request(app)
          .post('/_matrix/client/v3/register')
          .set('User-Agent', 'curl/7.31.0-DEV')
          .set('X-Forwarded-For', '203.0.113.195')
          .query({ kind: 'guest' })
          .send({})
        guestAccessToken = response.body.access_token
        expect(response.statusCode).toBe(200)
        expect(response.body).toHaveProperty('user_id')
        expect(response.body).toHaveProperty('expires_in_ms')
        expect(response.body).toHaveProperty('access_token')
        expect(response.body).toHaveProperty('device_id')
      })
      it('should accept guest registration with inhibit_login set to true', async () => {
        const response = await request(app)
          .post('/_matrix/client/v3/register')
          .set('User-Agent', 'curl/7.31.0-DEV')
          .set('X-Forwarded-For', '203.0.113.195')
          .query({ kind: 'guest' })
          .send({ inhibit_login: true })
        expect(response.statusCode).toBe(200)
        expect(response.body).toHaveProperty('user_id')
        expect(response.body).not.toHaveProperty('expires_in_ms')
        expect(response.body).not.toHaveProperty('access_token')
        expect(response.body).not.toHaveProperty('device_id')
      })
      it('should refuse to upgrade a guest account if he does not provide a username', async () => {
        const response = await request(app)
          .post('/_matrix/client/v3/register')
          .set('User-Agent', 'curl/7.31.0-DEV')
          .set('X-Forwarded-For', '203.0.113.195')
          .query({ kind: 'guest', guest_access_token: guestAccessToken })
          .send({ inhibit_login: true })
        expect(response.statusCode).toBe(400)
        expect(response.body).toHaveProperty('error')
        expect(response.body).toHaveProperty('errcode', 'M_MISSING_PARAMS')
      })
      it('should refuse to upgrade a guest account if he uses a wrong token', async () => {
        const response = await request(app)
          .post('/_matrix/client/v3/register')
          .set('User-Agent', 'curl/7.31.0-DEV')
          .set('X-Forwarded-For', '203.0.113.195')
          .query({ kind: 'guest', guest_access_token: 'wrongToken' })
          .send({ inhibit_login: true, username: 'guestuser' })
        expect(response.statusCode).toBe(401)
        expect(response.body).toHaveProperty('error')
        expect(response.body).toHaveProperty('errcode', 'M_UNKNOWN_TOKEN')
      })
      it('should upgrade a guest account to user account if all parameters are valid', async () => {
        const response = await request(app)
          .post('/_matrix/client/v3/register')
          .set('User-Agent', 'curl/7.31.0-DEV')
          .set('X-Forwarded-For', '203.0.113.195')
          .query({ kind: 'guest', guest_access_token: guestAccessToken })
          .send({ inhibit_login: true, username: 'newuser2' })
        expect(response.statusCode).toBe(200)
      })
      // The following test might be necessary but spec is unclear so it is commented out for now

      // it('should refuse a request without User Agent', async () => {
      //   const response = await request(app)
      //     .post('/_matrix/client/v3/register')
      //     .set('X-Forwarded-For', '203.0.113.195')
      //     .query({ kind: 'user' })
      //     .send({
      //       username: 'newuser',
      //       auth: { type: 'm.login.dummy', session: randomString(20) }
      //     })
      //   expect(response.statusCode).toBe(400)
      //   expect(response.body).toHaveProperty('error')
      //   expect(response.body).toHaveProperty('errcode', 'M_MISSING_PARAMS')
      // })
    })

    describe('/_matrix/client/v3/user/:userId', () => {
      describe('/_matrix/client/v3/user/:userId/account_data/:type', () => {
        it('should reject invalid userId', async () => {
          const response = await request(app)
            .get(
              '/_matrix/client/v3/user/invalidUserId/account_data/m.room.message'
            )
            .set('Authorization', `Bearer ${validToken}`)
            .set('Accept', 'application/json')
          expect(response.statusCode).toBe(400)
          expect(response.body).toHaveProperty('errcode', 'M_INVALID_PARAM')
        })
        it('should reject invalid roomId', async () => {
          const response = await request(app)
            .get(
              '/_matrix/client/v3/user/@testuser:example.com/rooms/invalidRoomId/account_data/m.room.message'
            )
            .set('Authorization', `Bearer ${validToken}`)
            .set('Accept', 'application/json')
          expect(response.statusCode).toBe(400)
          expect(response.body).toHaveProperty('errcode', 'M_INVALID_PARAM')
        })
        it('should reject an invalid event type', async () => {
          const response = await request(app)
            .get(
              '/_matrix/client/v3/user/@testuser:example.com/account_data/invalidEventType'
            )
            .set('Authorization', `Bearer ${validToken}`)
            .set('Accept', 'application/json')
          expect(response.statusCode).toBe(400)
          expect(response.body).toHaveProperty('errcode', 'M_INVALID_PARAM')
        })
        it('should reject missing account data', async () => {
          const response = await request(app)
            .get(
              '/_matrix/client/v3/user/@testuser:example.com/account_data/m.room.message'
            )
            .set('Authorization', `Bearer ${validToken}`)
            .set('Accept', 'application/json')
          expect(response.statusCode).toBe(404)
          expect(response.body).toHaveProperty('errcode', 'M_NOT_FOUND')
        })
        it('should refuse to return account data for another user', async () => {
          const response = await request(app)
            .get(
              '/_matrix/client/v3/user/@anotheruser:example.com/account_data/m.room.message'
            )
            .set('Authorization', `Bearer ${validToken}`)
            .set('Accept', 'application/json')
          expect(response.statusCode).toBe(403)
          expect(response.body).toHaveProperty('errcode', 'M_FORBIDDEN')
        })
        it('should return account data', async () => {
          await clientServer.matrixDb.insert('account_data', {
            user_id: '@testuser:example.com',
            account_data_type: 'm.room.message',
            stream_id: 1,
            content: 'test content'
          })
          const response = await request(app)
            .get(
              '/_matrix/client/v3/user/@testuser:example.com/account_data/m.room.message'
            )
            .set('Authorization', `Bearer ${validToken}`)
            .set('Accept', 'application/json')
          expect(response.statusCode).toBe(200)
          expect(response.body['m.room.message']).toBe('test content')
        })
        it('should reject invalid userId', async () => {
          const response = await request(app)
            .put(
              '/_matrix/client/v3/user/invalidUserId/account_data/m.room.message'
            )
            .set('Authorization', `Bearer ${validToken}`)
            .set('Accept', 'application/json')
          expect(response.statusCode).toBe(400)
          expect(response.body).toHaveProperty('errcode', 'M_INVALID_PARAM')
        })
        it('should reject an invalid event type', async () => {
          const response = await request(app)
            .put(
              '/_matrix/client/v3/user/@testuser:example.com/account_data/invalidEventType'
            )
            .set('Authorization', `Bearer ${validToken}`)
            .set('Accept', 'application/json')
          expect(response.statusCode).toBe(400)
          expect(response.body).toHaveProperty('errcode', 'M_INVALID_PARAM')
        })
        it('should reject missing account data', async () => {
          const response = await request(app)
            .put(
              '/_matrix/client/v3/user/@testuser:example.com/account_data/m.room.message'
            )
            .set('Authorization', `Bearer ${validToken}`)
            .set('Accept', 'application/json')
          expect(response.statusCode).toBe(400)
          expect(response.body).toHaveProperty('errcode', 'M_UNKNOWN') // Error code from jsonContent function of @twake/utils
        })
        it('should refuse to update account data for another user', async () => {
          const response = await request(app)
            .put(
              '/_matrix/client/v3/user/@anotheruser:example.com/account_data/m.room.message'
            )
            .set('Authorization', `Bearer ${validToken}`)
            .set('Accept', 'application/json')
            .send({ content: 'new content' })
          expect(response.statusCode).toBe(403)
          expect(response.body).toHaveProperty('errcode', 'M_FORBIDDEN')
        })
        it('should update account data', async () => {
          const response = await request(app)
            .put(
              '/_matrix/client/v3/user/@testuser:example.com/account_data/m.room.message'
            )
            .set('Authorization', `Bearer ${validToken}`)
            .set('Accept', 'application/json')
            .send({ content: 'updated content' })
          expect(response.statusCode).toBe(200)
          const response2 = await request(app)
            .get(
              '/_matrix/client/v3/user/@testuser:example.com/account_data/m.room.message'
            )
            .set('Authorization', `Bearer ${validToken}`)
            .set('Accept', 'application/json')
          expect(response2.statusCode).toBe(200)
          expect(response2.body['m.room.message']).toBe('updated content')
        })
      })

      describe('/_matrix/client/v3/user/:userId/rooms/:roomId/account_data/:type', () => {
        describe('GET', () => {
          it('should reject invalid userId', async () => {
            const response = await request(app)
              .get(
                '/_matrix/client/v3/user/invalidUserId/rooms/!roomId:example.com/account_data/m.room.message'
              )
              .set('Authorization', `Bearer ${validToken}`)
              .set('Accept', 'application/json')
            expect(response.statusCode).toBe(400)
            expect(response.body).toHaveProperty('errcode', 'M_INVALID_PARAM')
          })
          it('should reject invalid roomId', async () => {
            const response = await request(app)
              .get(
                '/_matrix/client/v3/user/@testuser:example.com/rooms/invalidRoomId/account_data/m.room.message'
              )
              .set('Authorization', `Bearer ${validToken}`)
              .set('Accept', 'application/json')
            expect(response.statusCode).toBe(400)
            expect(response.body).toHaveProperty('errcode', 'M_INVALID_PARAM')
          })
          it('should reject an invalid event type', async () => {
            const response = await request(app)
              .get(
                '/_matrix/client/v3/user/@testuser:example.com/rooms/!roomId:example.com/account_data/invalidEventType'
              )
              .set('Authorization', `Bearer ${validToken}`)
              .set('Accept', 'application/json')
            expect(response.statusCode).toBe(400)
            expect(response.body).toHaveProperty('errcode', 'M_INVALID_PARAM')
          })
          it('should reject missing account data', async () => {
            const response = await request(app)
              .get(
                '/_matrix/client/v3/user/@testuser:example.com/rooms/!roomId:example.com/account_data/m.room.message'
              )
              .set('Authorization', `Bearer ${validToken}`)
              .set('Accept', 'application/json')
            expect(response.statusCode).toBe(404)
            expect(response.body).toHaveProperty('errcode', 'M_NOT_FOUND')
          })
          it('should refuse to return account data for another user', async () => {
            const response = await request(app)
              .get(
                '/_matrix/client/v3/user/@anotheruser:example.com/rooms/!roomId:example.com/account_data/m.room.message'
              )
              .set('Authorization', `Bearer ${validToken}`)
              .set('Accept', 'application/json')
            expect(response.statusCode).toBe(403)
            expect(response.body).toHaveProperty('errcode', 'M_FORBIDDEN')
          })
          it('should return account data', async () => {
            await clientServer.matrixDb.insert('room_account_data', {
              user_id: '@testuser:example.com',
              account_data_type: 'm.room.message',
              stream_id: 1,
              content: 'test content',
              room_id: '!roomId:example.com'
            })
            const response = await request(app)
              .get(
                '/_matrix/client/v3/user/@testuser:example.com/rooms/!roomId:example.com/account_data/m.room.message'
              )
              .set('Authorization', `Bearer ${validToken}`)
              .set('Accept', 'application/json')
            expect(response.statusCode).toBe(200)
            expect(response.body['m.room.message']).toBe('test content')
          })
        })
        describe('PUT', () => {
          it('should reject invalid userId', async () => {
            const response = await request(app)
              .put(
                '/_matrix/client/v3/user/invalidUserId/rooms/!roomId:example.com/account_data/m.room.message'
              )
              .set('Authorization', `Bearer ${validToken}`)
              .set('Accept', 'application/json')
            expect(response.statusCode).toBe(400)
            expect(response.body).toHaveProperty('errcode', 'M_INVALID_PARAM')
          })
          it('should reject invalid roomId', async () => {
            const response = await request(app)
              .put(
                '/_matrix/client/v3/user/@testuser:example.com/rooms/invalidRoomId/account_data/m.room.message'
              )
              .set('Authorization', `Bearer ${validToken}`)
              .set('Accept', 'application/json')
            expect(response.statusCode).toBe(400)
            expect(response.body).toHaveProperty('errcode', 'M_INVALID_PARAM')
          })
          it('should reject an invalid event type', async () => {
            const response = await request(app)
              .put(
                '/_matrix/client/v3/user/@testuser:example.com/rooms/!roomId:example.com/account_data/invalidEventType'
              )
              .set('Authorization', `Bearer ${validToken}`)
              .set('Accept', 'application/json')
            expect(response.statusCode).toBe(400)
            expect(response.body).toHaveProperty('errcode', 'M_INVALID_PARAM')
          })
          it('should reject missing account data', async () => {
            const response = await request(app)
              .put(
                '/_matrix/client/v3/user/@testuser:example.com/rooms/!roomId:example.com/account_data/m.room.message'
              )
              .set('Authorization', `Bearer ${validToken}`)
              .set('Accept', 'application/json')
            expect(response.statusCode).toBe(400)
            expect(response.body).toHaveProperty('errcode', 'M_UNKNOWN') // Error code from jsonContent function of @twake/utils
          })
          it('should refuse to update account data for another user', async () => {
            const response = await request(app)
              .put(
                '/_matrix/client/v3/user/@anotheruser:example.com/rooms/!roomId:example.com/account_data/m.room.message'
              )
              .set('Authorization', `Bearer ${validToken}`)
              .set('Accept', 'application/json')
              .send({ content: 'new content' })
            expect(response.statusCode).toBe(403)
            expect(response.body).toHaveProperty('errcode', 'M_FORBIDDEN')
          })
          it('should update account data', async () => {
            const response = await request(app)
              .put(
                '/_matrix/client/v3/user/@testuser:example.com/rooms/!roomId:example.com/account_data/m.room.message'
              )
              .set('Authorization', `Bearer ${validToken}`)
              .set('Accept', 'application/json')
              .send({ content: 'updated content' })
            expect(response.statusCode).toBe(200)
            const response2 = await request(app)
              .get(
                '/_matrix/client/v3/user/@testuser:example.com/rooms/!roomId:example.com/account_data/m.room.message'
              )
              .set('Authorization', `Bearer ${validToken}`)
              .set('Accept', 'application/json')
            expect(response2.statusCode).toBe(200)
            expect(response2.body['m.room.message']).toBe('updated content')
          })
        })
      })
    })

    describe('/_matrix/client/v3/profile/:userId', () => {
      describe('PUT', () => {
        const testUserId = '@testuser:example.com'
        beforeAll(async () => {
          try {
            await clientServer.matrixDb.insert('users', {
              name: '@testuser2:example.com',
              admin: 1
            })
            await clientServer.matrixDb.insert('users', {
              name: '@testuser3:example.com',
              admin: 0
            })
            await clientServer.matrixDb.insert('profiles', {
              user_id: testUserId,
              displayname: 'Test User',
              avatar_url: 'http://example.com/avatar.jpg'
            })
            logger.info('Test user profile created')
          } catch (e) {
            logger.error('Error creating test user profile:', e)
          }
        })

        afterAll(async () => {
          try {
            await clientServer.matrixDb.deleteEqual(
              'users',
              'name',
              '@testuser2:example.com'
            )
            await clientServer.matrixDb.deleteEqual(
              'users',
              'name',
              '@testuser3:example.com'
            )
            await clientServer.matrixDb.deleteEqual(
              'profiles',
              'user_id',
              testUserId
            )
            logger.info('Test user profile deleted')
          } catch (e) {
            logger.error('Error deleting test user profile:', e)
          }
        })

        describe('/_matrix/client/v3/profile/:userId/avatar_url', () => {
          it('should require authentication', async () => {
            const response = await request(app)
              .put(`/_matrix/client/v3/profile/${testUserId}/avatar_url`)
              .set('Authorization', 'Bearer invalidToken')
              .set('Accept', 'application/json')
            expect(response.statusCode).toBe(401)
          })

          it('should return 400 if the target user is on a remote server', async () => {
            const response = await request(app)
              .put(
                `/_matrix/client/v3/profile/@testuser:anotherexample.com/avatar_url`
              )
              .set('Authorization', `Bearer ${validToken}`)
              .set('Accept', 'application/json')
              .send({ avatar_url: 'http://example.com/new_avatar.jpg' })
            expect(response.statusCode).toBe(400)
          })

          it('should return 403 if the requester is not admin and is not the target user', async () => {
            const response = await request(app)
              .put(
                `/_matrix/client/v3/profile/@testuser2:example.com/avatar_url`
              )
              .set('Authorization', `Bearer ${validToken}`)
              .set('Accept', 'application/json')
              .send({ avatar_url: 'http://example.com/new_avatar.jpg' })
            expect(response.statusCode).toBe(403)
          })

          it('should return 400 if provided avatar_url is too long', async () => {
            const response = await request(app)
              .put(`/_matrix/client/v3/profile/${testUserId}/avatar_url`)
              .set('Authorization', `Bearer ${validToken}`)
              .set('Accept', 'application/json')
              .send({ avatar_url: randomString(2049) })
            expect(response.statusCode).toBe(400)
            expect(response.body).toHaveProperty('errcode', 'M_INVALID_PARAM')
          })

          it('should send correct response when requester is admin and target user is on local server', async () => {
            const response = await request(app)
              .put(`/_matrix/client/v3/profile/${testUserId}/avatar_url`)
              .set('Authorization', `Bearer ${validToken2}`)
              .send({ avatar_url: 'http://example.com/new_avatar.jpg' })

            expect(response.statusCode).toBe(200)
            expect(response.body).toEqual({})
          })

          it('should send correct response when requester is target user (on local server)', async () => {
            const response = await request(app)
              .put(`/_matrix/client/v3/profile/${testUserId}/avatar_url`)
              .set('Authorization', `Bearer ${validToken}`)
              .send({ avatar_url: 'http://example.com/new_avatar.jpg' })

            expect(response.statusCode).toBe(200)
            expect(response.body).toEqual({})
          })

          it('should correctly update the avatar_url of an existing user', async () => {
            const response = await request(app)
              .put(`/_matrix/client/v3/profile/${testUserId}/avatar_url`)
              .set('Authorization', `Bearer ${validToken}`)
              .send({ avatar_url: 'http://example.com/new_avatar.jpg' })
            expect(response.statusCode).toBe(200)
            const rows = await clientServer.matrixDb.get(
              'profiles',
              ['avatar_url'],
              { user_id: testUserId }
            )

            expect(rows.length).toBe(1)
            expect(rows[0].avatar_url).toBe('http://example.com/new_avatar.jpg')
          })
        })

        describe('/_matrix/client/v3/profile/{userId}/displayname', () => {
          it('should require authentication', async () => {
            await clientServer.cronTasks?.ready
            const response = await request(app)
              .put(`/_matrix/client/v3/profile/${testUserId}/displayname`)
              .set('Authorization', 'Bearer invalidToken')
              .set('Accept', 'application/json')
            expect(response.statusCode).toBe(401)
          })

          it('should return 400 if the target user is on a remote server', async () => {
            const response = await request(app)
              .put(
                `/_matrix/client/v3/profile/@testuser:anotherexample.com/displayname`
              )
              .set('Authorization', `Bearer ${validToken}`)
              .set('Accept', 'application/json')
              .send({ displayname: 'New name' })
            expect(response.statusCode).toBe(400)
          })

          it('should return 403 if the requester is not admin and is not the target user', async () => {
            const response = await request(app)
              .put(
                `/_matrix/client/v3/profile/@testuser2:example.com/displayname`
              )
              .set('Authorization', `Bearer ${validToken}`)
              .set('Accept', 'application/json')
              .send({ displayname: 'New name' })
            expect(response.statusCode).toBe(403)
          })

          it('should return 400 if provided display_name is too long', async () => {
            const response = await request(app)
              .put(`/_matrix/client/v3/profile/${testUserId}/displayname`)
              .set('Authorization', `Bearer ${validToken}`)
              .set('Accept', 'application/json')
              .send({ displayname: randomString(257) })
            expect(response.statusCode).toBe(400)
            expect(response.body).toHaveProperty('errcode', 'M_INVALID_PARAM')
          })

          it('should send correct response when requester is admin and target user is on local server', async () => {
            const response = await request(app)
              .put(`/_matrix/client/v3/profile/${testUserId}/displayname`)
              .set('Authorization', `Bearer ${validToken2}`)
              .send({ displayname: 'New name' })

            expect(response.statusCode).toBe(200)
            expect(response.body).toEqual({})
          })

          it('should correctly update the display_name of an existing user', async () => {
            const response = await request(app)
              .put(`/_matrix/client/v3/profile/${testUserId}/displayname`)
              .set('Authorization', `Bearer ${validToken}`)
              .set('Accept', 'application/json')
              .send({ displayname: 'New name' })
            expect(response.statusCode).toBe(200)
            const rows = await clientServer.matrixDb.get(
              'profiles',
              ['displayname'],
              { user_id: testUserId }
            )

            expect(rows.length).toBe(1)
            expect(rows[0].displayname).toBe('New name')
          })
        })
      })
    })

    describe('/_matrix/client/v3/devices', () => {
      const testUserId = '@testuser:example.com'

      beforeAll(async () => {
        try {
          await clientServer.matrixDb.insert('devices', {
            user_id: testUserId,
            device_id: 'testdevice1',
            display_name: 'Test Device 1',
            last_seen: 1411996332123,
            ip: '127.0.0.1',
            user_agent: 'curl/7.31.0-DEV'
          })
          logger.info('Test device 1 created')

          await clientServer.matrixDb.insert('devices', {
            user_id: testUserId,
            device_id: 'testdevice2',
            display_name: 'Test Device 2',
            last_seen: 14119963321254,
            ip: '127.0.0.2',
            user_agent: 'curl/7.31.0-DEV'
          })
          logger.info('Test device 2 created')
        } catch (e) {
          logger.error('Error creating devices:', e)
        }
      })

      afterAll(async () => {
        try {
          await clientServer.matrixDb.deleteEqual(
            'devices',
            'device_id',
            'testdevice1'
          )
          logger.info('Test device 1 deleted')

          await clientServer.matrixDb.deleteEqual(
            'devices',
            'device_id',
            'testdevice2'
          )
          logger.info('Test device 2 deleted')
        } catch (e) {
          logger.error('Error deleting devices:', e)
        }
      })

      it('should return 401 if the user is not authenticated', async () => {
        const response = await request(app)
          .get('/_matrix/client/v3/devices')
          .set('Authorization', 'Bearer invalidToken')
          .set('Accept', 'application/json')
        expect(response.statusCode).toBe(401)
      })

      it('should return all devices for the current user', async () => {
        const response = await request(app)
          .get('/_matrix/client/v3/devices')
          .set('Authorization', `Bearer ${validToken}`)

        expect(response.statusCode).toBe(200)

        expect(response.body).toHaveProperty('devices')
        expect(response.body.devices).toHaveLength(2)
        expect(response.body.devices[0]).toHaveProperty('device_id')
        expect(response.body.devices[0]).toHaveProperty('display_name')
        expect(response.body.devices[0]).toHaveProperty('last_seen_ts')
        expect(response.body.devices[0]).toHaveProperty('last_seen_ip')
      })
    })

    describe('/_matrix/client/v3/devices/:deviceId', () => {
      // eslint-disable-next-line @typescript-eslint/naming-convention
      let _device_id: string
      beforeAll(async () => {
        try {
          _device_id = 'testdevice2_id'
          await clientServer.matrixDb.insert('devices', {
            user_id: '@testuser:example.com',
            device_id: _device_id,
            display_name: 'testdevice2_name',
            last_seen: 12345678,
            ip: '127.0.0.1',
            user_agent: 'curl/7.31.0-DEV',
            hidden: 0
          })

          await clientServer.matrixDb.insert('devices', {
            user_id: '@testuser2:example.com',
            device_id: 'another_device_id',
            display_name: 'another_name',
            last_seen: 12345678,
            ip: '127.0.0.1',
            user_agent: 'curl/7.31.0-DEV',
            hidden: 0
          })
          logger.info('Devices inserted in db')
        } catch (e) {
          logger.error('Error when inserting devices', e)
        }
      })

      afterAll(async () => {
        try {
          await clientServer.matrixDb.deleteEqual(
            'devices',
            'device_id',
            _device_id
          )
          await clientServer.matrixDb.deleteEqual(
            'devices',
            'device_id',
            'another_device_id'
          )
          logger.info('Devices deleted from db')
        } catch (e) {
          logger.error('Error when deleting devices', e)
        }
      })

      describe('GET', () => {
        it('should return the device information for the given device ID', async () => {
          const response = await request(app)
            .get(`/_matrix/client/v3/devices/${_device_id}`)
            .set('Authorization', `Bearer ${validToken}`)

          expect(response.statusCode).toBe(200)

          expect(response.body).toHaveProperty('device_id')
          expect(response.body.device_id).toEqual(_device_id)
          expect(response.body).toHaveProperty('display_name')
          expect(response.body.display_name).toEqual('testdevice2_name')
          expect(response.body).toHaveProperty('last_seen_ip')
          expect(response.body.last_seen_ip).toEqual('127.0.0.1')
          expect(response.body).toHaveProperty('last_seen_ts')
          expect(response.body.last_seen_ts).toEqual(12345678)
        })

        it('should return 404 if the device ID does not exist', async () => {
          const deviceId = 'NON_EXISTENT_DEVICE_ID'
          const response = await request(app)
            .get(`/_matrix/client/v3/devices/${deviceId}`)
            .set('Authorization', `Bearer ${validToken}`)

          expect(response.statusCode).toBe(404)
        })

        it('should return 404 if the user has no device with the given device Id', async () => {
          const response = await request(app)
            .get(`/_matrix/client/v3/devices/another_device_id`)
            .set('Authorization', `Bearer ${validToken}`)

          expect(response.statusCode).toBe(404)
        })

        it('should return 401 if the user is not authenticated', async () => {
          const response = await request(app).get(
            `/_matrix/client/v3/devices/${_device_id}`
          )

          expect(response.statusCode).toBe(401)
        })
      })

      describe('PUT', () => {
        const updateData = {
          display_name: 'updated_device_name'
        }

        it('should update the device information for the given device ID', async () => {
          // Update the device
          const response = await request(app)
            .put(`/_matrix/client/v3/devices/${_device_id}`)
            .set('Authorization', `Bearer ${validToken}`)
            .send(updateData)
          expect(response.statusCode).toBe(200)

          // Verify the update in the database
          const updatedDevice = await clientServer.matrixDb.get(
            'devices',
            ['device_id', 'display_name'],
            { device_id: _device_id }
          )

          expect(updatedDevice[0]).toHaveProperty('device_id', _device_id)
          expect(updatedDevice[0]).toHaveProperty(
            'display_name',
            updateData.display_name
          )
        })

        it('should return 404 if the device ID does not exist', async () => {
          const response = await request(app)
            .put('/_matrix/client/v3/devices/NON_EXISTENT_DEVICE_ID')
            .set('Authorization', `Bearer ${validToken}`)
            .send(updateData)

          expect(response.statusCode).toBe(404)
        })

        it('should return 404 if the user has no device with the given device ID', async () => {
          const deviceId = 'another_device_id'
          const response = await request(app)
            .put(`/_matrix/client/v3/devices/${deviceId}`)
            .set('Authorization', `Bearer ${validToken}`)
            .send(updateData)

          expect(response.statusCode).toBe(404)
        })

        it('should return 401 if the user is not authenticated', async () => {
          const response = await request(app)
            .put(`/_matrix/client/v3/devices/${_device_id}`)
            .send(updateData)

          expect(response.statusCode).toBe(401)
        })
      })
    })

    describe('/_matrix/client/v3/directory/list/room/:roomId', () => {
      describe('GET', () => {
        const publicRoomId = '!testroomid:example.com'
        const privateRoomId = '!private:example.com'

        beforeAll(async () => {
          try {
            await clientServer.matrixDb.insert('rooms', {
              room_id: publicRoomId,
              is_public: 1
            })

            await clientServer.matrixDb.insert('rooms', {
              room_id: privateRoomId,
              is_public: 0
            })

            await clientServer.matrixDb.insert('rooms', {
              room_id: '!anotherroomid:example.com'
            })
          } catch (e) {
            logger.error('Error setting up test data:', e)
          }
        })

        afterAll(async () => {
          try {
            await clientServer.matrixDb.deleteEqual(
              'rooms',
              'room_id',
              publicRoomId
            )

            await clientServer.matrixDb.deleteEqual(
              'rooms',
              'room_id',
              privateRoomId
            )

            await clientServer.matrixDb.deleteEqual(
              'rooms',
              'room_id',
              '!anotherroomid:example.com'
            )
          } catch (e) {
            logger.error('Error tearing down test data:', e)
          }
        })

        it('should return the correct visibility for a public room', async () => {
          const response = await request(app).get(
            `/_matrix/client/v3/directory/list/room/${publicRoomId}`
          )
          expect(response.statusCode).toBe(200)
          expect(response.body).toEqual({
            visibility: 'public'
          })
        })

        it('should return the correct visibility for a private room', async () => {
          const response = await request(app).get(
            `/_matrix/client/v3/directory/list/room/${privateRoomId}`
          )
          expect(response.statusCode).toBe(200)
          expect(response.body).toEqual({
            visibility: 'private'
          })
        })

        it('should return private visibility if no visibility is set', async () => {
          const response = await request(app).get(
            `/_matrix/client/v3/directory/list/room/!anotherroomid:example.com`
          )
          expect(response.statusCode).toBe(200)
          expect(response.body).toEqual({
            visibility: 'private'
          })
        })

        it('should return 404 if the room is not found', async () => {
          const invalidRoomId = '!invalidroomid:example.com'
          const response = await request(app).get(
            `/_matrix/client/v3/directory/list/room/${invalidRoomId}`
          )
          expect(response.statusCode).toBe(404)
          expect(response.body).toEqual({
            errcode: 'M_NOT_FOUND',
            error: 'Room not found'
          })
        })
      })

      describe('PUT', () => {
        const testRoomId = '!testroomid:example.com'

        beforeAll(async () => {
          try {
            await clientServer.matrixDb.insert('rooms', {
              room_id: testRoomId,
              is_public: 1
            })
          } catch (e) {
            logger.error('Error setting up test data:', e)
          }
        })

        afterAll(async () => {
          try {
            await clientServer.matrixDb.deleteEqual(
              'rooms',
              'room_id',
              testRoomId
            )
          } catch (e) {
            logger.error('Error tearing down test data:', e)
          }
        })

        it('should require authentication', async () => {
          const response = await request(app)
            .put(`/_matrix/client/v3/directory/list/room/${testRoomId}`)
            .set('Authorization', 'Bearer invalidToken')
            .set('Accept', 'application/json')
            .send({ visibility: 'private' })
          expect(response.statusCode).toBe(401)
        })

        it('should return 400 invalidParams if wrong parameters given', async () => {
          const response = await request(app)
            .put(`/_matrix/client/v3/directory/list/room/${testRoomId}`)
            .set('Authorization', `Bearer ${validToken}`)
            .set('Accept', 'application/json')
            .send({ visibility: 'wrongParams' })
          expect(response.statusCode).toBe(400)
          expect(response.body.errcode).toBe('M_INVALID_PARAM')
        })

        it('should update the visibility of the room', async () => {
          const response = await request(app)
            .put(`/_matrix/client/v3/directory/list/room/${testRoomId}`)
            .set('Authorization', `Bearer ${validToken}`)
            .send({ visibility: 'private' })
          expect(response.statusCode).toBe(200)

          const row = await clientServer.matrixDb.get('rooms', ['is_public'], {
            room_id: testRoomId
          })
          expect(row[0].is_public).toBe(0)
        })

        it('should return 404 if the room is not found', async () => {
          const invalidRoomId = '!invalidroomid:example.com'
          const response = await request(app)
            .put(`/_matrix/client/v3/directory/list/room/${invalidRoomId}`)
            .set('Authorization', `Bearer ${validToken}`)
            .send({ visibility: 'private' })
          expect(response.statusCode).toBe(404)
          expect(response.body).toEqual({
            errcode: 'M_NOT_FOUND',
            error: 'Room not found'
          })
        })
      })
    })

    describe('/_matrix/client/v3/rooms/:roomId/aliases', () => {
      const testUserId = '@testuser:example.com'
      const testRoomId = '!testroomid:example.com'
      const worldReadableRoomId = '!worldreadable:example.com'

      beforeAll(async () => {
        try {
          // Insert test data for room aliases
          await clientServer.matrixDb.insert('room_aliases', {
            room_id: testRoomId,
            room_alias: '#somewhere:example.com'
          })
          await clientServer.matrixDb.insert('room_aliases', {
            room_id: testRoomId,
            room_alias: '#another:example.com'
          })
          await clientServer.matrixDb.insert('room_aliases', {
            room_id: worldReadableRoomId,
            room_alias: '#worldreadable:example.com'
          })

          // Insert test data for room visibility
          await clientServer.matrixDb.insert('room_stats_state', {
            room_id: worldReadableRoomId,
            history_visibility: 'world_readable'
          })
          await clientServer.matrixDb.insert('room_stats_state', {
            room_id: testRoomId,
            history_visibility: 'joined'
          })

          // Insert test data for room membership
          await clientServer.matrixDb.insert('room_memberships', {
            user_id: testUserId,
            room_id: testRoomId,
            membership: 'join',
            forgotten: 0,
            event_id: randomString(20),
            sender: '@admin:example.com'
          })
        } catch (e) {
          logger.error('Error setting up test data:', e)
        }
      })

      afterAll(async () => {
        try {
          // Clean up test data
          await clientServer.matrixDb.deleteEqual(
            'room_aliases',
            'room_id',
            testRoomId
          )
          await clientServer.matrixDb.deleteEqual(
            'room_aliases',
            'room_id',
            worldReadableRoomId
          )
          await clientServer.matrixDb.deleteEqual(
            'room_stats_state',
            'room_id',
            worldReadableRoomId
          )
          await clientServer.matrixDb.deleteEqual(
            'room_stats_state',
            'room_id',
            testRoomId
          )
          await clientServer.matrixDb.deleteEqual(
            'room_memberships',
            'room_id',
            testRoomId
          )
        } catch (e) {
          logger.error('Error tearing down test data:', e)
        }
      })

      it('should require authentication', async () => {
        const response = await request(app)
          .get(`/_matrix/client/v3/rooms/${testRoomId}/aliases`)
          .set('Authorization', 'Bearer invalidToken')
          .set('Accept', 'application/json')
        expect(response.statusCode).toBe(401)
      })

      it('should return the list of aliases for a world_readable room for any user', async () => {
        const response = await request(app)
          .get(`/_matrix/client/v3/rooms/${worldReadableRoomId}/aliases`)
          .set('Authorization', `Bearer ${validToken2}`)
          .set('Accept', 'application/json')
        expect(response.statusCode).toBe(200)
        expect(response.body).toEqual({
          aliases: ['#worldreadable:example.com']
        })
      })

      it('should return the list of aliases for an non-world_readable room if the user is a member', async () => {
        const response = await request(app)
          .get(`/_matrix/client/v3/rooms/${testRoomId}/aliases`)
          .set('Authorization', `Bearer ${validToken}`)
          .set('Accept', 'application/json')
        expect(response.statusCode).toBe(200)
        expect(response.body).toEqual({
          aliases: ['#somewhere:example.com', '#another:example.com']
        })
      })

      it('should return 403 if the user is not a member and the room is not world_readable', async () => {
        const response = await request(app)
          .get(`/_matrix/client/v3/rooms/${testRoomId}/aliases`)
          .set('Authorization', `Bearer ${validToken2}`)
          .set('Accept', 'application/json')
        expect(response.statusCode).toBe(403)
        expect(response.body).toEqual({
          errcode: 'M_FORBIDDEN',
          error:
            'The user is not permitted to retrieve the list of local aliases for the room'
        })
      })

      it('should return 400 if the room ID is invalid', async () => {
        const invalidRoomId = '!invalidroomid:example.com'

        const response = await request(app)
          .get(`/_matrix/client/v3/rooms/${invalidRoomId}/aliases`)
          .set('Authorization', `Bearer ${validToken}`)
          .set('Accept', 'application/json')
        expect(response.statusCode).toBe(400)
        expect(response.body).toEqual({
          errcode: 'M_INVALID_PARAM',
          error: 'Invalid room id'
        })
      })
    })
  })
})<|MERGE_RESOLUTION|>--- conflicted
+++ resolved
@@ -655,36 +655,6 @@
           expect(response.body).toHaveProperty('error')
           expect(response.body).toHaveProperty('errcode', 'M_FORBIDDEN')
         })
-        it('should refuse an authentication with the pasword of another user', async () => {
-<<<<<<< HEAD
-          const hash = new Hash()
-          await hash.ready
-=======
->>>>>>> 5a49c07c
-          const response = await request(app)
-            .post('/_matrix/client/v3/register')
-            .set('User-Agent', 'curl/7.31.0-DEV')
-            .set('X-Forwarded-For', '203.0.113.195')
-            .query({ kind: 'user' })
-            .send({
-              auth: {
-                type: 'm.login.password',
-                identifier: {
-                  type: 'm.id.user',
-                  user: '@otheruser:example.com'
-                },
-<<<<<<< HEAD
-                password: hash.sha256('password'),
-=======
-                password: 'password',
->>>>>>> 5a49c07c
-                session: randomString(20)
-              }
-            })
-          expect(response.statusCode).toBe(401)
-          expect(response.body).toHaveProperty('error')
-          expect(response.body).toHaveProperty('errcode', 'M_FORBIDDEN')
-        })
         it('should accept an authentication with a correct password', async () => {
           const response = await request(app)
             .post('/_matrix/client/v3/register')
