--- conflicted
+++ resolved
@@ -626,8 +626,6 @@
         expect(response.body).toHaveProperty('errcode', 'M_USER_IN_USE')
       })
     })
-<<<<<<< HEAD
-=======
   })
 
   describe('PUT /_matrix/client/v3/profile/{userId}', () => {
@@ -732,6 +730,5 @@
         expect(rows[0].displayname).toBe('New name')
       })
     })
->>>>>>> 66a2cf99
   })
 })