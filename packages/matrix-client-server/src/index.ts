import configParser, { type ConfigDescription } from '@twake/config-parser'
import { type TwakeLogger } from '@twake/logger'
import fs from 'fs'
import defaultConfig from './config.json'
import {
  type clientDbCollections,
  type ClientServerDb,
  type Config
} from './types'
import { type Request, type Response } from 'express'

// Internal libraries
import MatrixDBmodified from './matrixDb'
import MatrixIdentityServer from '@twake/matrix-identity-server'
import UiAuthenticate, {
  type UiAuthFunction
} from './utils/userInteractiveAuthentication'
import { errMsg, send, type expressAppHandler } from '@twake/utils'
import Authenticate from './utils/authenticate'

// Endpoints
import {
  getProfile,
  getAvatarUrl,
  getDisplayname
} from './profiles/getProfiles'
import { changeAvatarUrl, changeDisplayname } from './profiles/changeProfiles'
import whoami from './account/whoami'
import whois from './admin/whois'
import getAccountData from './user/account_data/getAccountData'
import putAccountData from './user/account_data/putAccountData'
import getRoomAccountData from './user/rooms/getRoomAccountData'
import putRoomAccountData from './user/rooms/putRoomAccountData'
import register from './register'
import { getDevices, getDeviceInfo } from './devices/getDevices'
import { changeDeviceName } from './devices/changeDevices'
import GetEventId from './rooms/roomId/getEventId'
import GetJoinedMembers from './rooms/roomId/getJoinedMembers'
import {
  getUserRoomTags,
  addUserRoomTag,
  removeUserRoomTag
} from './rooms/room_information/room_tags'
import { getJoinedRooms } from './rooms/room_information/get_joined_rooms'
import {
  getRoomVisibility,
  setRoomVisibility
} from './rooms/room_information/room_visibilty'
import { getRoomAliases } from './rooms/room_information/room_aliases'
import RequestTokenPasswordEmail from './account/password/email/requestToken'
import RequestTokenPasswordMsisdn from './account/password/msisdn/requestToken'
import RequestTokenEmail from './register/email/requestToken'
import RequestTokenMsisdn from './register/msisdn/requestToken'
import SubmitTokenEmail from './register/email/submitToken'
import getTimestampToEvent from './rooms/roomId/getTimestampToEvent'
import getStatus from './presence/getStatus'
import putStatus from './presence/putStatus'
import getLogin from './login/getLogin'
import add from './account/3pid/add'
import PostFilter from './user/filter/postFilter'
import GetFilter from './user/filter/getFilter'
import bind from './account/3pid/bind'
import refresh from './refresh'
import openIdRequestToken from './user/openid/requestToken'

const tables = {
  ui_auth_sessions: 'session_id TEXT NOT NULL, stage_type TEXT NOT NULL'
}

export default class MatrixClientServer extends MatrixIdentityServer<clientDbCollections> {
  api: {
    get: Record<string, expressAppHandler>
    post: Record<string, expressAppHandler>
    put: Record<string, expressAppHandler>
    delete: Record<string, expressAppHandler>
  }

  matrixDb: MatrixDBmodified
  declare conf: Config
  declare db: ClientServerDb
  private _uiauthenticate!: UiAuthFunction

  set uiauthenticate(uiauthenticate: UiAuthFunction) {
    this._uiauthenticate = (req, res, allowedFlows, cb) => {
      this.rateLimiter(req as Request, res as Response, () => {
        uiauthenticate(req, res, allowedFlows, cb)
      })
    }
  }

  get uiauthenticate(): UiAuthFunction {
    return this._uiauthenticate
  }

  constructor(
    conf?: Partial<Config>,
    confDesc?: ConfigDescription,
    logger?: TwakeLogger
  ) {
    if (confDesc == null) confDesc = defaultConfig
    const serverConf = configParser(
      confDesc,
      /* istanbul ignore next */
      fs.existsSync('/etc/twake/client-server.conf')
        ? '/etc/twake/client-server.conf'
        : process.env.TWAKE_CLIENT_SERVER_CONF != null
        ? process.env.TWAKE_CLIENT_SERVER_CONF
        : conf != null
        ? conf
        : undefined
    ) as Config
    super(serverConf, confDesc, logger, tables)
    this.api = { get: {}, post: {}, put: {}, delete: {} }
    this.matrixDb = new MatrixDBmodified(serverConf, this.logger)
    this.uiauthenticate = UiAuthenticate(
      this.db,
      this.matrixDb,
      serverConf,
      this.logger
    )
    this.authenticate = Authenticate(this.matrixDb, this.logger, this.conf)
    this.ready = new Promise((resolve, reject) => {
      this.ready
        .then(() => {
          const badMethod: expressAppHandler = (req, res) => {
            send(res, 405, errMsg('unrecognized'))
          }
          this.api.get = {
            '/_matrix/client/v3/account/whoami': whoami(this),
            '/_matrix/client/v3/admin/whois': whois(this),
            '/_matrix/client/v3/register': badMethod,
            '/_matrix/client/v3/profile/:userId': getProfile(this),
            '/_matrix/client/v3/profile/:userId/avatar_url': getAvatarUrl(this),
            '/_matrix/client/v3/profile/:userId/displayname':
              getDisplayname(this),
            '/_matrix/client/v3/user/:userId/account_data/:type':
              getAccountData(this),
            '/_matrix/client/v3/user/:userId/rooms/:roomId/account_data/:type':
              getRoomAccountData(this),
            '/_matrix/client/v3/devices': getDevices(this),
            '/_matrix/client/v3/devices/:deviceId': getDeviceInfo(this),
            '/_matrix/client/v3/rooms/:roomId/event/:eventId': GetEventId(this),
            '/_matrix/client/v3/rooms/:roomId/joined_members':
              GetJoinedMembers(this),
            '/_matrix/client/v3/user/:userId/rooms/:roomId/tags':
              getUserRoomTags(this),
            '/_matrix/client/v3/joined_rooms': getJoinedRooms(this),
            '/_matrix/client/v3/directory/list/room/:roomId':
              getRoomVisibility(this),
            '/_matrix/client/v3/rooms/:roomId/aliases': getRoomAliases(this),
            '/_matrix/client/v3/account/password/email/requestToken': badMethod,
            '/_matrix/client/v3/account/password/msisdn/requestToken':
              badMethod,
            '/_matrix/client/v3/register/email/requestToken': badMethod,
            '/_matrix/client/v3/register/msisdn/requestToken': badMethod,
            '/_matrix/client/v3/account/3pid/email/requestToken ': badMethod,
            '/_matrix/client/v3/account/3pid/msisdn/requestToken ': badMethod,
            '/_matrix/client/v3/register/email/submitToken':
              SubmitTokenEmail(this),
            '/_matrix/client/v3/rooms/:roomId/timestamp_to_event':
              getTimestampToEvent(this),
            '/_matrix/client/v3/presence/:userId/status': getStatus(this),
            '/_matrix/client/v3/login': getLogin(this),
            '/_matrix/client/v3/account/3pid/bind': badMethod,
            '/_matrix/client/v3/account/3pid/add': badMethod,
            '/_matrix/client/v3/refresh': badMethod,
<<<<<<< HEAD
            '/_matrix/client/v3/user/:userId/openid/request_token': badMethod
=======
            '/_matrix/client/v3/user/:userId/filter': badMethod,
            '/_matrix/client/v3/user/:userId/filter/:filterId': GetFilter(this)
>>>>>>> dd14fd5f
          }
          this.api.post = {
            '/_matrix/client/v3/account/whoami': badMethod,
            '/_matrix/client/v3/admin/whois': badMethod,
            '/_matrix/client/v3/register': register(this),
            '/_matrix/client/v3/profile/:userId': badMethod,
            '/_matrix/client/v3/profile/:userId/avatar_url': badMethod,
            '/_matrix/client/v3/profile/:userId/displayname': badMethod,
            '/_matrix/client/v3/user/:userId/account_data/:type': badMethod,
            '/_matrix/client/v3/user/:userId/rooms/:roomId/account_data/:type':
              badMethod,
            '/_matrix/client/v3/devices': badMethod,
            '/_matrix/client/v3/devices/:deviceId': badMethod,
            '/_matrix/client/v3/rooms/:roomId/event/:eventId': badMethod,
            '/_matrix/client/v3/rooms/:roomId/joined_members': badMethod,
            '/_matrix/client/v3/user/:userId/rooms/:roomId/tags': badMethod,
            '/_matrix/client/v3/joined_rooms': badMethod,
            '/_matrix/client/v3/directory/list/room/:roomId': badMethod,
            '/_matrix/client/v3/rooms/:roomId/aliases': badMethod,
            '/_matrix/client/v3/account/password/email/requestToken':
              RequestTokenPasswordEmail(this),
            '/_matrix/client/v3/account/password/msisdn/requestToken':
              RequestTokenPasswordMsisdn(this),
            '/_matrix/client/v3/register/email/requestToken':
              RequestTokenEmail(this),
            '/_matrix/client/v3/register/msisdn/requestToken':
              RequestTokenMsisdn(this),
            '/_matrix/client/v3/account/3pid/email/requestToken':
              RequestTokenEmail(this),
            '/_matrix/client/v3/account/3pid/msisdn/requestToken':
              RequestTokenMsisdn(this),
            '/_matrix/client/v3/register/email/submitToken':
              SubmitTokenEmail(this),
            '/_matrix/client/v3/rooms/:roomId/timestamp_to_event': badMethod,
            '/_matrix/client/v3/user/:roomId/timestamp_to_event': badMethod,
            '/_matrix/client/v3/presence/:userId/status': badMethod,
            '/_matrix/client/v3/login': badMethod,
            '/_matrix/client/v3/account/3pid/bind': bind(this),
            '/_matrix/client/v3/account/3pid/add': add(this),
            '/_matrix/client/v3/refresh': refresh(this),
<<<<<<< HEAD
            '/_matrix/client/v3/user/:userId/openid/request_token':
              openIdRequestToken(this)
=======
            '/_matrix/client/v3/user/:userId/filter': PostFilter(this),
            '/_matrix/client/v3/user/:userId/filter/:filterId': badMethod
>>>>>>> dd14fd5f
          }
          this.api.put = {
            '/_matrix/client/v3/account/whoami': badMethod,
            '/_matrix/client/v3/admin/whois': badMethod,
            '/_matrix/client/v3/register': badMethod,
            '/_matrix/client/v3/profile/:userId': badMethod,
            '/_matrix/client/v3/profile/:userId/avatar_url':
              changeAvatarUrl(this),
            '/_matrix/client/v3/profile/:userId/displayname':
              changeDisplayname(this),
            '/_matrix/client/v3/user/:userId/account_data/:type':
              putAccountData(this),
            '/_matrix/client/v3/user/:userId/rooms/:roomId/account_data/:type':
              putRoomAccountData(this),
            '/_matrix/client/v3/devices': badMethod,
            '/_matrix/client/v3/devices/:deviceId': changeDeviceName(this),
            '/_matrix/client/v3/rooms/:roomId/event/:eventId': badMethod,
            '/_matrix/client/v3/rooms/:roomId/joined_members': badMethod,
            '/_matrix/client/v3/user/:userId/rooms/:roomId/tags': badMethod,
            '/_matrix/client/v3/user/:userId/rooms/:roomId/tags/:tag':
              addUserRoomTag(this),
            '/_matrix/client/v3/joined_rooms': badMethod,
            '/_matrix/client/v3/directory/list/room/:roomId':
              setRoomVisibility(this),
            '/_matrix/client/v3/rooms/:roomId/aliases': badMethod,
            '/_matrix/client/v3/account/password/email/requestToken': badMethod,
            '/_matrix/client/v3/account/password/msisdn/requestToken':
              badMethod,
            '/_matrix/client/v3/register/email/requestToken': badMethod,
            '/_matrix/client/v3/register/msisdn/requestToken': badMethod,
            '/_matrix/client/v3/account/3pid/email/requestToken ': badMethod,
            '/_matrix/client/v3/account/3pid/msisdn/requestToken ': badMethod,
            '/_matrix/client/v3/register/email/submitToken': badMethod,
            '/_matrix/client/v3/rooms/:roomId/timestamp_to_event': badMethod,
            '/_matrix/client/v3/user/:roomId/timestamp_to_event': badMethod,
            '/_matrix/client/v3/presence/:userId/status': putStatus(this),
            '/_matrix/client/v3/login': badMethod,
            '/_matrix/client/v3/account/3pid/bind': badMethod,
            '/_matrix/client/v3/account/3pid/add': badMethod,
            '/_matrix/client/v3/refresh': badMethod,
<<<<<<< HEAD
            '/_matrix/client/v3/user/:userId/openid/request_token': badMethod
=======
            '/_matrix/client/v3/user/:userId/filter': badMethod,
            '/_matrix/client/v3/user/:userId/filter/:filterId': badMethod
>>>>>>> dd14fd5f
          }
          this.api.delete = {
            '/_matrix/client/v3/account/whoami': badMethod,
            '/_matrix/client/v3/admin/whois': badMethod,
            '/_matrix/client/v3/register': badMethod,
            '/_matrix/client/v3/profile/:userId': badMethod,
            '/_matrix/client/v3/profile/:userId/avatar_url': badMethod,
            '/_matrix/client/v3/profile/:userId/displayname': badMethod,
            '/_matrix/client/v3/devices': badMethod,
            '/_matrix/client/v3/devices/:deviceId': badMethod,
            '/_matrix/client/v3/user/:userId/rooms/:roomId/tags': badMethod,
            '/_matrix/client/v3/user/:userId/rooms/:roomId/tags/:tag':
              removeUserRoomTag(this),
            '/_matrix/client/v3/joined_rooms': badMethod,
            '/_matrix/client/v3/directory/list/room/:roomId': badMethod,
            '/_matrix/client/v3/rooms/:roomId/aliases': badMethod,
            '/_matrix/client/v3/account/password/email/requestToken': badMethod,
            '/_matrix/client/v3/account/password/msisdn/requestToken':
              badMethod,
            '/_matrix/client/v3/register/email/requestToken': badMethod,
            '/_matrix/client/v3/register/msisdn/requestToken': badMethod,
            '/_matrix/client/v3/account/3pid/email/requestToken ': badMethod,
            '/_matrix/client/v3/account/3pid/msisdn/requestToken ': badMethod,
            '/_matrix/client/v3/register/email/submitToken': badMethod,
            '/_matrix/client/v3/rooms/:roomId/timestamp_to_event': badMethod,
            '/_matrix/client/v3/presence/:userId/status': badMethod,
            '/_matrix/client/v3/login': badMethod,
            '/_matrix/client/v3/account/3pid/bind': badMethod,
            '/_matrix/client/v3/account/3pid/add': badMethod,
            '/_matrix/client/v3/refresh': badMethod,
<<<<<<< HEAD
            '/_matrix/client/v3/user/:userId/openid/request_token': badMethod
=======
            '/_matrix/client/v3/user/:userId/filter': badMethod,
            '/_matrix/client/v3/user/:userId/filter/:filterId': badMethod
>>>>>>> dd14fd5f
          }
          resolve(true)
        })
        /* istanbul ignore next */
        .catch(reject)
    })
  }

  // Class methods that determiens if a user is hosted in the server or in a remote one
  isMine(userId: string): boolean {
    const parts = userId.split(':')
    return parts[1] === this.conf.server_name
  }

  cleanJobs(): void {
    clearTimeout(this.db?.cleanJob)
    this.cronTasks?.stop()
    this.db?.close()
    this.userDB.close()
    this.logger.close()
    this.matrixDb.close()
  }
}<|MERGE_RESOLUTION|>--- conflicted
+++ resolved
@@ -164,12 +164,9 @@
             '/_matrix/client/v3/account/3pid/bind': badMethod,
             '/_matrix/client/v3/account/3pid/add': badMethod,
             '/_matrix/client/v3/refresh': badMethod,
-<<<<<<< HEAD
-            '/_matrix/client/v3/user/:userId/openid/request_token': badMethod
-=======
+            '/_matrix/client/v3/user/:userId/openid/request_token': badMethod,
             '/_matrix/client/v3/user/:userId/filter': badMethod,
             '/_matrix/client/v3/user/:userId/filter/:filterId': GetFilter(this)
->>>>>>> dd14fd5f
           }
           this.api.post = {
             '/_matrix/client/v3/account/whoami': badMethod,
@@ -210,13 +207,10 @@
             '/_matrix/client/v3/account/3pid/bind': bind(this),
             '/_matrix/client/v3/account/3pid/add': add(this),
             '/_matrix/client/v3/refresh': refresh(this),
-<<<<<<< HEAD
             '/_matrix/client/v3/user/:userId/openid/request_token':
-              openIdRequestToken(this)
-=======
+              openIdRequestToken(this),
             '/_matrix/client/v3/user/:userId/filter': PostFilter(this),
             '/_matrix/client/v3/user/:userId/filter/:filterId': badMethod
->>>>>>> dd14fd5f
           }
           this.api.put = {
             '/_matrix/client/v3/account/whoami': badMethod,
@@ -257,12 +251,9 @@
             '/_matrix/client/v3/account/3pid/bind': badMethod,
             '/_matrix/client/v3/account/3pid/add': badMethod,
             '/_matrix/client/v3/refresh': badMethod,
-<<<<<<< HEAD
-            '/_matrix/client/v3/user/:userId/openid/request_token': badMethod
-=======
+            '/_matrix/client/v3/user/:userId/openid/request_token': badMethod,
             '/_matrix/client/v3/user/:userId/filter': badMethod,
             '/_matrix/client/v3/user/:userId/filter/:filterId': badMethod
->>>>>>> dd14fd5f
           }
           this.api.delete = {
             '/_matrix/client/v3/account/whoami': badMethod,
@@ -293,12 +284,9 @@
             '/_matrix/client/v3/account/3pid/bind': badMethod,
             '/_matrix/client/v3/account/3pid/add': badMethod,
             '/_matrix/client/v3/refresh': badMethod,
-<<<<<<< HEAD
-            '/_matrix/client/v3/user/:userId/openid/request_token': badMethod
-=======
+            '/_matrix/client/v3/user/:userId/openid/request_token': badMethod,
             '/_matrix/client/v3/user/:userId/filter': badMethod,
             '/_matrix/client/v3/user/:userId/filter/:filterId': badMethod
->>>>>>> dd14fd5f
           }
           resolve(true)
         })
