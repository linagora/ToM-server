import configParser, { type ConfigDescription } from '@twake/config-parser'
import { type TwakeLogger } from '@twake/logger'
import fs from 'fs'
import defaultConfig from './config.json'
import {
  type clientDbCollections,
  type ClientServerDb,
  type Config
} from './types'
import { type Request, type Response } from 'express'

// Internal libraries
import MatrixDBmodified from './matrixDb'
import MatrixIdentityServer from '@twake/matrix-identity-server'
import UiAuthenticate, {
  type UiAuthFunction
} from './utils/userInteractiveAuthentication'
import { errMsg, send, type expressAppHandler } from '@twake/utils'
import Authenticate from './utils/authenticate'

// Endpoints
import {
  getProfile,
  getAvatarUrl,
  getDisplayname
} from './profiles/getProfiles'
import { changeAvatarUrl, changeDisplayname } from './profiles/changeProfiles'
import whoami from './account/whoami'
import whois from './admin/whois'
import getAccountData from './user/account_data/getAccountData'
import putAccountData from './user/account_data/putAccountData'
import getRoomAccountData from './user/rooms/getRoomAccountData'
import putRoomAccountData from './user/rooms/putRoomAccountData'
import register from './register'
import { getDevices, getDeviceInfo } from './devices/getDevices'
import { changeDeviceName } from './devices/changeDevices'
import GetEventId from './rooms/roomId/getEventId'
import GetJoinedMembers from './rooms/roomId/getJoinedMembers'
import {
  getUserRoomTags,
  addUserRoomTag,
  removeUserRoomTag
} from './rooms/room_information/room_tags'
import { getJoinedRooms } from './rooms/room_information/get_joined_rooms'
import {
  getRoomVisibility,
  setRoomVisibility
} from './rooms/room_information/room_visibilty'
import { getRoomAliases } from './rooms/room_information/room_aliases'
import RequestTokenPasswordEmail from './account/password/email/requestToken'
import RequestTokenEmail from './register/email/requestToken'
import SubmitTokenEmail from './register/email/submitToken'
import getTimestampToEvent from './rooms/roomId/getTimestampToEvent'
import getStatus from './presence/getStatus'
import putStatus from './presence/putStatus'

const tables = {
  ui_auth_sessions: 'session_id TEXT NOT NULL, stage_type TEXT NOT NULL'
}

export default class MatrixClientServer extends MatrixIdentityServer<clientDbCollections> {
  api: {
    get: Record<string, expressAppHandler>
    post: Record<string, expressAppHandler>
    put: Record<string, expressAppHandler>
    delete: Record<string, expressAppHandler>
  }

  matrixDb: MatrixDBmodified
  declare conf: Config
  declare db: ClientServerDb
  private _uiauthenticate!: UiAuthFunction

  set uiauthenticate(uiauthenticate: UiAuthFunction) {
    this._uiauthenticate = (req, res, cb) => {
      this.rateLimiter(req as Request, res as Response, () => {
        uiauthenticate(req, res, cb)
      })
    }
  }

  get uiauthenticate(): UiAuthFunction {
    return this._uiauthenticate
  }

  constructor(
    conf?: Partial<Config>,
    confDesc?: ConfigDescription,
    logger?: TwakeLogger
  ) {
    if (confDesc == null) confDesc = defaultConfig
    const serverConf = configParser(
      confDesc,
      /* istanbul ignore next */
      fs.existsSync('/etc/twake/client-server.conf')
        ? '/etc/twake/client-server.conf'
        : process.env.TWAKE_CLIENT_SERVER_CONF != null
        ? process.env.TWAKE_CLIENT_SERVER_CONF
        : conf != null
        ? conf
        : undefined
    ) as Config
    super(serverConf, confDesc, logger, tables)
    this.api = { get: {}, post: {}, put: {}, delete: {} }
    this.matrixDb = new MatrixDBmodified(serverConf, this.logger)
    this.uiauthenticate = UiAuthenticate(
      this.db,
      this.matrixDb,
      serverConf,
      this.logger
    )
    this.authenticate = Authenticate(this.matrixDb, this.logger, this.conf)
    this.ready = new Promise((resolve, reject) => {
      this.ready
        .then(() => {
          const badMethod: expressAppHandler = (req, res) => {
            send(res, 405, errMsg('unrecognized'))
          }
          this.api.get = {
            '/_matrix/client/v3/account/whoami': whoami(this),
            '/_matrix/client/v3/admin/whois': whois(this),
            '/_matrix/client/v3/register': badMethod,
            '/_matrix/client/v3/profile/:userId': getProfile(
              this.matrixDb,
              this.logger
            ),
            '/_matrix/client/v3/profile/:userId/avatar_url': getAvatarUrl(
              this.matrixDb,
              this.logger
            ),
            '/_matrix/client/v3/profile/:userId/displayname': getDisplayname(
              this.matrixDb,
              this.logger
            ),
            '/_matrix/client/v3/user/:userId/account_data/:type':
              getAccountData(this),
            '/_matrix/client/v3/user/:userId/rooms/:roomId/account_data/:type':
              getRoomAccountData(this),
            '/_matrix/client/v3/devices': getDevices(this),
            '/_matrix/client/v3/devices/:deviceId': getDeviceInfo(this),
            '/_matrix/client/v3/rooms/:roomId/event/:eventId': GetEventId(this),
            '/_matrix/client/v3/rooms/:roomId/joined_members':
              GetJoinedMembers(this),
            '/_matrix/client/v3/user/:userId/rooms/:roomId/tags':
              getUserRoomTags(this),
            '/_matrix/client/v3/joined_rooms': getJoinedRooms(this),
            '/_matrix/client/v3/directory/list/room/:roomId':
              getRoomVisibility(this),
            '/_matrix/client/v3/rooms/:roomId/aliases': getRoomAliases(this),
            '/_matrix/client/v3/account/password/email/requestToken': badMethod,
            '/_matrix/client/v3/register/email/requestToken': badMethod,
            '/_matrix/client/v3/register/email/submitToken':
              SubmitTokenEmail(this),
            '/_matrix/client/v3/rooms/:roomId/timestamp_to_event':
              getTimestampToEvent(this),
            '/_matrix/client/v3/presence/:userId/status': getStatus(this)
          }
          this.api.post = {
            '/_matrix/client/v3/account/whoami': badMethod,
            '/_matrix/client/v3/admin/whois': badMethod,
            '/_matrix/client/v3/register': register(this),
            '/_matrix/client/v3/profile/:userId': badMethod,
            '/_matrix/client/v3/profile/:userId/avatar_url': badMethod,
            '/_matrix/client/v3/profile/:userId/displayname': badMethod,
            '/_matrix/client/v3/user/:userId/account_data/:type': badMethod,
            '/_matrix/client/v3/user/:userId/rooms/:roomId/account_data/:type':
              badMethod,
            '/_matrix/client/v3/devices': badMethod,
            '/_matrix/client/v3/devices/:deviceId': badMethod,
            '/_matrix/client/v3/rooms/:roomId/event/:eventId': badMethod,
            '/_matrix/client/v3/rooms/:roomId/joined_members': badMethod,
            '/_matrix/client/v3/user/:userId/rooms/:roomId/tags': badMethod,
            '/_matrix/client/v3/joined_rooms': badMethod,
            '/_matrix/client/v3/directory/list/room/:roomId': badMethod,
<<<<<<< HEAD
            '/_matrix/client/v3/rooms/:roomId/aliases': badMethod,
            '/_matrix/client/v3/account/password/email/requestToken':
              RequestTokenPasswordEmail(this),
            '/_matrix/client/v3/register/email/requestToken':
              RequestTokenEmail(this),
            '/_matrix/client/v3/register/email/submitToken':
              SubmitTokenEmail(this),
            '/_matrix/client/v3/rooms/:roomId/timestamp_to_event': badMethod
=======
            '/_matrix/client/v3/rooms/{roomId}/aliases': badMethod,
            '/_matrix/client/v3/user/:roomId/timestamp_to_event': badMethod,
            '/_matrix/client/v3/presence/:userId/status': badMethod
>>>>>>> 7cb63b8b
          }
          this.api.put = {
            '/_matrix/client/v3/account/whoami': badMethod,
            '/_matrix/client/v3/admin/whois': badMethod,
            '/_matrix/client/v3/register': badMethod,
            '/_matrix/client/v3/profile/:userId': badMethod,
            '/_matrix/client/v3/profile/:userId/avatar_url':
              changeAvatarUrl(this),
            '/_matrix/client/v3/profile/:userId/displayname':
              changeDisplayname(this),
            '/_matrix/client/v3/user/:userId/account_data/:type':
              putAccountData(this),
            '/_matrix/client/v3/user/:userId/rooms/:roomId/account_data/:type':
              putRoomAccountData(this),
            '/_matrix/client/v3/devices': badMethod,
            '/_matrix/client/v3/devices/:deviceId': changeDeviceName(this),
            '/_matrix/client/v3/rooms/:roomId/event/:eventId': badMethod,
            '/_matrix/client/v3/rooms/:roomId/joined_members': badMethod,
            '/_matrix/client/v3/user/:userId/rooms/:roomId/tags': badMethod,
            '/_matrix/client/v3/user/:userId/rooms/:roomId/tags/:tag':
              addUserRoomTag(this),
            '/_matrix/client/v3/joined_rooms': badMethod,
            '/_matrix/client/v3/directory/list/room/:roomId':
              setRoomVisibility(this),
<<<<<<< HEAD
            '/_matrix/client/v3/rooms/:roomId/aliases': badMethod,
            '/_matrix/client/v3/account/password/email/requestToken': badMethod,
            '/_matrix/client/v3/register/email/requestToken': badMethod,
            '/_matrix/client/v3/register/email/submitToken': badMethod,
            '/_matrix/client/v3/rooms/:roomId/timestamp_to_event': badMethod
=======
            '/_matrix/client/v3/rooms/{roomId}/aliases': badMethod,
            '/_matrix/client/v3/user/:roomId/timestamp_to_event': badMethod,
            '/_matrix/client/v3/presence/:userId/status': putStatus(this)
>>>>>>> 7cb63b8b
          }
          this.api.delete = {
            '/_matrix/client/v3/account/whoami': badMethod,
            '/_matrix/client/v3/admin/whois': badMethod,
            '/_matrix/client/v3/register': badMethod,
            '/_matrix/client/v3/profile/:userId': badMethod,
            '/_matrix/client/v3/profile/:userId/avatar_url': badMethod,
            '/_matrix/client/v3/profile/:userId/displayname': badMethod,
            '/_matrix/client/v3/devices': badMethod,
            '/_matrix/client/v3/devices/:deviceId': badMethod,
            '/_matrix/client/v3/user/:userId/rooms/:roomId/tags': badMethod,
            '/_matrix/client/v3/user/:userId/rooms/:roomId/tags/:tag':
              removeUserRoomTag(this),
            '/_matrix/client/v3/joined_rooms': badMethod,
            '/_matrix/client/v3/directory/list/room/:roomId': badMethod,
<<<<<<< HEAD
            '/_matrix/client/v3/rooms/:roomId/aliases': badMethod,
            '/_matrix/client/v3/account/password/email/requestToken': badMethod,
            '/_matrix/client/v3/register/email/requestToken': badMethod,
            '/_matrix/client/v3/register/email/submitToken': badMethod,
            '/_matrix/client/v3/rooms/:roomId/timestamp_to_event': badMethod
=======
            '/_matrix/client/v3/rooms/{roomId}/aliases': badMethod,
            '/_matrix/client/v3/presence/:userId/status': badMethod
>>>>>>> 7cb63b8b
          }
          resolve(true)
        })
        /* istanbul ignore next */
        .catch(reject)
    })
  }

  cleanJobs(): void {
    clearTimeout(this.db?.cleanJob)
    this.cronTasks?.stop()
    this.db?.close()
    this.userDB.close()
    this.logger.close()
    this.matrixDb.close()
  }
}<|MERGE_RESOLUTION|>--- conflicted
+++ resolved
@@ -172,7 +172,6 @@
             '/_matrix/client/v3/user/:userId/rooms/:roomId/tags': badMethod,
             '/_matrix/client/v3/joined_rooms': badMethod,
             '/_matrix/client/v3/directory/list/room/:roomId': badMethod,
-<<<<<<< HEAD
             '/_matrix/client/v3/rooms/:roomId/aliases': badMethod,
             '/_matrix/client/v3/account/password/email/requestToken':
               RequestTokenPasswordEmail(this),
@@ -180,12 +179,9 @@
               RequestTokenEmail(this),
             '/_matrix/client/v3/register/email/submitToken':
               SubmitTokenEmail(this),
-            '/_matrix/client/v3/rooms/:roomId/timestamp_to_event': badMethod
-=======
-            '/_matrix/client/v3/rooms/{roomId}/aliases': badMethod,
+            '/_matrix/client/v3/rooms/:roomId/timestamp_to_event': badMethod,
             '/_matrix/client/v3/user/:roomId/timestamp_to_event': badMethod,
             '/_matrix/client/v3/presence/:userId/status': badMethod
->>>>>>> 7cb63b8b
           }
           this.api.put = {
             '/_matrix/client/v3/account/whoami': badMethod,
@@ -210,17 +206,13 @@
             '/_matrix/client/v3/joined_rooms': badMethod,
             '/_matrix/client/v3/directory/list/room/:roomId':
               setRoomVisibility(this),
-<<<<<<< HEAD
             '/_matrix/client/v3/rooms/:roomId/aliases': badMethod,
             '/_matrix/client/v3/account/password/email/requestToken': badMethod,
             '/_matrix/client/v3/register/email/requestToken': badMethod,
             '/_matrix/client/v3/register/email/submitToken': badMethod,
-            '/_matrix/client/v3/rooms/:roomId/timestamp_to_event': badMethod
-=======
-            '/_matrix/client/v3/rooms/{roomId}/aliases': badMethod,
+            '/_matrix/client/v3/rooms/:roomId/timestamp_to_event': badMethod,
             '/_matrix/client/v3/user/:roomId/timestamp_to_event': badMethod,
             '/_matrix/client/v3/presence/:userId/status': putStatus(this)
->>>>>>> 7cb63b8b
           }
           this.api.delete = {
             '/_matrix/client/v3/account/whoami': badMethod,
@@ -236,16 +228,12 @@
               removeUserRoomTag(this),
             '/_matrix/client/v3/joined_rooms': badMethod,
             '/_matrix/client/v3/directory/list/room/:roomId': badMethod,
-<<<<<<< HEAD
             '/_matrix/client/v3/rooms/:roomId/aliases': badMethod,
             '/_matrix/client/v3/account/password/email/requestToken': badMethod,
             '/_matrix/client/v3/register/email/requestToken': badMethod,
             '/_matrix/client/v3/register/email/submitToken': badMethod,
-            '/_matrix/client/v3/rooms/:roomId/timestamp_to_event': badMethod
-=======
-            '/_matrix/client/v3/rooms/{roomId}/aliases': badMethod,
+            '/_matrix/client/v3/rooms/:roomId/timestamp_to_event': badMethod,
             '/_matrix/client/v3/presence/:userId/status': badMethod
->>>>>>> 7cb63b8b
           }
           resolve(true)
         })
