// istanbul ignore file
import {
  type IdentityServerDb,
  type Config as MIdentityServerConfig
} from '@twake/matrix-identity-server'
import { type Policies } from '@twake/matrix-identity-server/dist/terms'

// TODO : Put Policies in types.ts of matrix-identity-server to export it in the @twake/matrix-identity-server module and not in the dist/terms
export type Config = MIdentityServerConfig & {
  login_flows: loginFlowContent
  authentication_flows: authenticationFlowContent
  application_services: AppServiceRegistration[]
<<<<<<< HEAD
  sms_folder: string
  is_registration_enabled: boolean
  sms_folder: string
=======
  is_registration_enabled: boolean
>>>>>>> 12eb3263
}

export type DbGetResult = Array<
  Record<string, string | number | Array<string | number>>
>

export interface ClientEvent {
  content: Record<string, any>
  event_id: string
  origin_server_ts: number
  room_id: string
  sender: string
  state_key?: string
  type: string
  unsigned?: UnsignedData
}
export interface EventContent {
  avatar_url?: string
  displayname?: string | null
  is_direct?: boolean
  join_authorised_via_users_server?: boolean
  membership: string
  reason?: string
  third_party_invite?: Record<string, any>
}

export interface EventFilter {
  limit?: number
  not_senders?: string[]
  not_types?: string[]
  senders?: string[]
  types?: string[]
}
export interface Invite {
  display_name: string
  signed: signed
}
export interface LocalMediaRepository {
  media_id: string
  media_length: string
  user_id: string
}
export interface MatrixUser {
  name: string
}
export interface RoomEventFilter extends EventFilter {
  contains_url?: boolean
  include_redundant_members?: boolean
  lazy_load_members?: boolean
  unread_thread_notifications?: boolean
}
export interface RoomFilter {
  account_data?: RoomEventFilter
  ephemeral?: RoomEventFilter
  include_leave?: boolean
  not_rooms?: string[]
  rooms?: string[]
  state?: RoomEventFilter
  timeline?: RoomEventFilter
}
export interface RoomMember {
  avatar_url: string
  display_name: string
}
export interface signed {
  mxid: string
  signatures: Record<string, Record<string, string>>
  token: string
}
export interface UnsignedData {
  age?: number
  membership?: string
  prev_content?: Record<string, any>
  redacted_because?: ClientEvent
  transaction_id?: string
}

export interface UserQuota {
  user_id: string
  size: number
}

export type clientDbCollections = 'ui_auth_sessions'

export type ClientServerDb = IdentityServerDb<clientDbCollections>

// Based on https://spec.matrix.org/v1.11/client-server-api/#identifier-types

export interface MatrixIdentifier {
  type: 'm.id.user'
  user: string
}

export interface ThirdPartyIdentifier {
  type: 'm.id.thirdparty'
  medium: string
  address: string
}

export interface PhoneIdentifier {
  type: 'm.id.phone'
  country: string
  phone: string
}

export type UserIdentifier =
  | MatrixIdentifier
  | ThirdPartyIdentifier
  | PhoneIdentifier

// Based on https://spec.matrix.org/v1.11/client-server-api/#authentication-types
export type AuthenticationTypes =
  | 'm.login.password'
  | 'm.login.email.identity'
  | 'm.login.msisdn'
  | 'm.login.recaptcha'
  | 'm.login.sso'
  | 'm.login.dummy'
  | 'm.login.registration_token'
  | 'm.login.terms'
  | 'm.login.application_service'

interface PasswordAuth {
  type: 'm.login.password'
  identifier: UserIdentifier
  password: string
  session: string
}

interface ThreepidCreds {
  sid: string
  client_secret: string
  id_server: string
  id_access_token: string
}

interface EmailAuth {
  type: 'm.login.email.identity'
  threepid_creds: ThreepidCreds
  session: string
}

interface PhoneAuth {
  type: 'm.login.msisdn'
  threepid_creds: ThreepidCreds
  session: string
}

interface RecaptchaAuth {
  type: 'm.login.recaptcha'
  response: string
  session: string
}

// TODO : Implement fallback to handle SSO authentication : https://spec.matrix.org/v1.11/client-server-api/#fallback
// interface SsoAuth {
//   type: AuthenticationTypes.Sso
//   session: string
// }

interface DummyAuth {
  type: 'm.login.dummy'
  session: string
}

interface TokenAuth {
  type: 'm.login.registration_token'
  token: string
  session: string
}

interface TermsAuth {
  type: 'm.login.terms'
  session: string
}

interface ApplicationServiceAuth {
  type: 'm.login.application_service'
  username: string
}

export type AuthenticationData =
  | PasswordAuth
  | EmailAuth
  | PhoneAuth
  | RecaptchaAuth
  | DummyAuth
  | TokenAuth
  | TermsAuth
  | ApplicationServiceAuth

export interface authenticationFlowContent {
  flows: flowContent
  params: Record<string, { policies: Policies }> // For now, only Terms registration gives additional parameters in the request body so the params have this type.
  // If another authentication type returns additional parameters, Policies needs to be changed to a more general type}
}

export type flowContent = stagesContent[]

export interface loginFlowContent {
  flows: LoginFlow[]
}

interface stagesContent {
  stages: AuthenticationTypes[]
}

interface LoginFlow {
  get_login_token?: string
  type: AuthenticationTypes
}

// https://spec.matrix.org/v1.11/application-service-api/#registration
export interface AppServiceRegistration {
  as_token: string
  hs_token: string
  id: string
  namespaces: Namespaces
  protocols?: string[]
  rate_limited?: boolean
  sender_localpart: string
  url: string
}

interface Namespaces {
  alias?: Namespace[]
  rooms?: Namespace[]
  users?: Namespace[]
}

interface Namespace {
  exclusive: boolean
  regex: string
}<|MERGE_RESOLUTION|>--- conflicted
+++ resolved
@@ -10,13 +10,8 @@
   login_flows: loginFlowContent
   authentication_flows: authenticationFlowContent
   application_services: AppServiceRegistration[]
-<<<<<<< HEAD
   sms_folder: string
   is_registration_enabled: boolean
-  sms_folder: string
-=======
-  is_registration_enabled: boolean
->>>>>>> 12eb3263
 }
 
 export type DbGetResult = Array<
