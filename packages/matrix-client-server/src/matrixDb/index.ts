import { type TwakeLogger } from '@twake/logger'
import { type Config, type DbGetResult } from '../types'
import MatrixDBPg from './sql/pg'
import MatrixDBSQLite from './sql/sqlite'
import { randomString } from '@twake/crypto'
import { epoch } from '@twake/utils'

export type Collections =
  | 'users'
  | 'profiles'
  | 'destinations'
  | 'events'
  | 'state_events'
  | 'current_state_events'
  | 'event_forward_extremities'
  | 'event_backward_extremities'
  | 'rooms'
  | 'room_memberships'
  | 'room_aliases'
  | 'room_stats_state'
  | 'room_depth'
  | 'room_tags'
  | 'room_account_data'
  | 'local_current_membership'
  | 'server_signature_keys'
  | 'rejections'
  | 'local_media_repository'
  | 'redactions'
  | 'user_ips'
  | 'registration_tokens'
  | 'account_data'
  | 'devices'
  | 'threepid_validation_token'
  | 'threepid_validation_session'
  | 'user_threepids'
  | 'presence'
  | 'access_tokens'
  | 'refresh_tokens'
<<<<<<< HEAD
  | 'open_id_tokens'
=======

>>>>>>> bffa57fa
type sqlComparaisonOperator = '=' | '!=' | '>' | '<' | '>=' | '<=' | '<>'
interface ISQLCondition {
  field: string
  operator: sqlComparaisonOperator
  value: string | number
}

type Get = (
  table: Collections,
  fields: string[],
  filterFields: Record<string, string | number | Array<string | number>>,
  order?: string
) => Promise<DbGetResult>
type Get2 = (
  table: Collections,
  fields: string[],
  filterFields1: Record<string, string | number | Array<string | number>>,
  filterFields2: Record<string, string | number | Array<string | number>>,
  order?: string
) => Promise<DbGetResult>
type GetJoin = (
  tables: Collections[],
  fields: string[],
  filterFields: Record<string, string | number | Array<string | number>>,
  joinFields: Record<string, string>,
  order?: string
) => Promise<DbGetResult>
type GetMinMax = (
  table: Collections,
  targetField: string,
  fields: string[],
  filterFields: Record<string, string | number | Array<string | number>>,
  order?: string
) => Promise<DbGetResult>
type GetMinMax2 = (
  table: Collections,
  targetField: string,
  fields: string[],
  filterFields1: Record<string, string | number | Array<string | number>>,
  filterFields2: Record<string, string | number | Array<string | number>>,
  order?: string
) => Promise<DbGetResult>
type GetMinMaxJoin2 = (
  tables: Collections[],
  targetField: string,
  fields: string[],
  filterFields1: Record<string, string | number | Array<string | number>>,
  filterFields2: Record<string, string | number | Array<string | number>>,
  joinFields: Record<string, string>,
  order?: string
) => Promise<DbGetResult>

type GetAll = (table: Collections, fields: string[]) => Promise<DbGetResult>

type Insert = (
  table: Collections,
  values: Record<string, string | number>
) => Promise<DbGetResult>
type updateWithConditions = (
  table: Collections,
  values: Record<string, string | number>,
  conditions: Array<{ field: string; value: string | number }>
) => Promise<DbGetResult>
type DeleteEqual = (
  table: Collections,
  field: string,
  value: string | number
) => Promise<void>
type DeleteWhere = (
  table: Collections,
  conditions: ISQLCondition | ISQLCondition[]
) => Promise<void>

export interface MatrixDBmodifiedBackend {
  ready: Promise<void>
  get: Get
  getJoin: GetJoin
  getWhereEqualOrDifferent: Get2
  getWhereEqualAndHigher: Get2
  getMaxWhereEqual: GetMinMax
  getMaxWhereEqualAndLower: GetMinMax2
  getMinWhereEqualAndHigher: GetMinMax2
  getMaxWhereEqualAndLowerJoin: GetMinMaxJoin2
  getAll: GetAll
  insert: Insert
  deleteEqual: DeleteEqual
  deleteWhere: DeleteWhere
  updateWithConditions: updateWithConditions
  close: () => void
}

class MatrixDBmodified implements MatrixDBmodifiedBackend {
  ready: Promise<void>
  db: MatrixDBmodifiedBackend

  constructor(conf: Config, private readonly logger: TwakeLogger) {
    let Module
    /* istanbul ignore next */
    switch (conf.matrix_database_engine) {
      case 'sqlite': {
        Module = MatrixDBSQLite
        break
      }
      case 'pg': {
        Module = MatrixDBPg
        break
      }
      default: {
        throw new Error(
          // eslint-disable-next-line @typescript-eslint/restrict-template-expressions
          `Unsupported matrix-database type ${conf.matrix_database_engine}`
        )
      }
    }
    this.db = new Module(conf, this.logger)
    this.ready = new Promise((resolve, reject) => {
      this.db.ready
        .then(() => {
          resolve()
        })
        /* istanbul ignore next */
        .catch(reject)
    })
  }

  // eslint-disable-next-line @typescript-eslint/explicit-function-return-type, @typescript-eslint/promise-function-async
  getAll(table: Collections, fields: string[]) {
    return this.db.getAll(table, fields)
  }

  // eslint-disable-next-line @typescript-eslint/explicit-function-return-type, @typescript-eslint/promise-function-async
  get(
    table: Collections,
    fields: string[],
    filterFields: Record<string, string | number | Array<string | number>>,
    order?: string
  ) {
    return this.db.get(table, fields, filterFields, order)
  }

  // eslint-disable-next-line @typescript-eslint/explicit-function-return-type, @typescript-eslint/promise-function-async
  getJoin(
    table: Collections[],
    fields: string[],
    filterFields: Record<string, string | number | Array<string | number>>,
    joinFields: Record<string, string>,
    order?: string
  ) {
    return this.db.getJoin(table, fields, filterFields, joinFields, order)
  }

  // eslint-disable-next-line @typescript-eslint/explicit-function-return-type, @typescript-eslint/promise-function-async
  getWhereEqualOrDifferent(
    table: Collections,
    fields: string[],
    filterFields1: Record<string, string | number | Array<string | number>>,
    filterFields2: Record<string, string | number | Array<string | number>>,
    order?: string
  ) {
    return this.db.getWhereEqualOrDifferent(
      table,
      fields,
      filterFields1,
      filterFields2,
      order
    )
  }

  // eslint-disable-next-line @typescript-eslint/explicit-function-return-type, @typescript-eslint/promise-function-async
  getWhereEqualAndHigher(
    table: Collections,
    fields: string[],
    filterFields1: Record<string, string | number | Array<string | number>>,
    filterFields2: Record<string, string | number | Array<string | number>>,
    order?: string
  ) {
    return this.db.getWhereEqualAndHigher(
      table,
      fields,
      filterFields1,
      filterFields2,
      order
    )
  }

  // eslint-disable-next-line @typescript-eslint/explicit-function-return-type, @typescript-eslint/promise-function-async
  getMaxWhereEqual(
    table: Collections,
    targetField: string,
    fields: string[],
    filterFields: Record<string, string | number | Array<string | number>>,
    order?: string
  ) {
    return this.db.getMaxWhereEqual(
      table,
      targetField,
      fields,
      filterFields,
      order
    )
  }

  // eslint-disable-next-line @typescript-eslint/explicit-function-return-type, @typescript-eslint/promise-function-async
  getMaxWhereEqualAndLower(
    table: Collections,
    targetField: string,
    fields: string[],
    filterFields1: Record<string, string | number | Array<string | number>>,
    filterFields2: Record<string, string | number | Array<string | number>>,
    order?: string
  ) {
    return this.db.getMaxWhereEqualAndLower(
      table,
      targetField,
      fields,
      filterFields1,
      filterFields2,
      order
    )
  }

  // eslint-disable-next-line @typescript-eslint/explicit-function-return-type, @typescript-eslint/promise-function-async
  getMinWhereEqualAndHigher(
    table: Collections,
    targetField: string,
    fields: string[],
    filterFields1: Record<string, string | number | Array<string | number>>,
    filterFields2: Record<string, string | number | Array<string | number>>,
    order?: string
  ) {
    return this.db.getMinWhereEqualAndHigher(
      table,
      targetField,
      fields,
      filterFields1,
      filterFields2,
      order
    )
  }

  // eslint-disable-next-line @typescript-eslint/explicit-function-return-type, @typescript-eslint/promise-function-async
  getMaxWhereEqualAndLowerJoin(
    tables: Collections[],
    targetField: string,
    fields: string[],
    filterFields1: Record<string, string | number | Array<string | number>>,
    filterFields2: Record<string, string | number | Array<string | number>>,
    joinFields: Record<string, string>,
    order?: string
  ) {
    return this.db.getMaxWhereEqualAndLowerJoin(
      tables,
      targetField,
      fields,
      filterFields1,
      filterFields2,
      joinFields,
      order
    )
  }

  // eslint-disable-next-line @typescript-eslint/explicit-function-return-type, @typescript-eslint/promise-function-async
  insert(table: Collections, values: Record<string, string | number>) {
    return this.db.insert(table, values)
  }

  // eslint-disable-next-line @typescript-eslint/explicit-function-return-type, @typescript-eslint/promise-function-async
  deleteEqual(table: Collections, field: string, value: string | number) {
    return this.db.deleteEqual(table, field, value)
  }

  // eslint-disable-next-line @typescript-eslint/explicit-function-return-type, @typescript-eslint/promise-function-async
  deleteWhere(table: Collections, conditions: ISQLCondition | ISQLCondition[]) {
    // Deletes from table where filters correspond to values
    // Size of filters and values must be the same
    return this.db.deleteWhere(table, conditions)
  }

  // eslint-disable-next-line @typescript-eslint/explicit-function-return-type, @typescript-eslint/promise-function-async
  updateWithConditions(
    table: Collections,
    values: Record<string, string | number>,
    conditions: Array<{ field: string; value: string | number }>
  ) {
    return this.db.updateWithConditions(table, values, conditions)
  }

  // eslint-disable-next-line @typescript-eslint/promise-function-async
  createOneTimeToken(
    sessionId: string,
    expires?: number,
    nextLink?: string
  ): Promise<string> {
    /* istanbul ignore if */
    if (this.db == null) {
      throw new Error('Wait for database to be ready')
    }
    const token = randomString(64)
    // default: expires in 600 s
    const expiresForDb =
      epoch() + 1000 * (expires != null && expires > 0 ? expires : 600)
    return new Promise((resolve, reject) => {
      const insertData: Record<string, any> = {
        token,
        expires: expiresForDb,
        session_id: sessionId
      }
      // eslint-disable-next-line @typescript-eslint/strict-boolean-expressions
      if (nextLink) {
        insertData.next_link = nextLink
      }

      this.db
        .insert('threepid_validation_token', insertData)
        .then(() => {
          resolve(token)
        })
        .catch((err) => {
          /* istanbul ignore next */
          this.logger.error('Failed to insert token', err)
          /* istanbul ignore next */
          reject(err)
        })
    })
  }

  // No difference in creation between a token and a one-time-token
  // eslint-disable-next-line @typescript-eslint/promise-function-async
  createToken(sessionId: string, expires?: number): Promise<string> {
    return this.createOneTimeToken(sessionId, expires)
  }

  // eslint-disable-next-line @typescript-eslint/promise-function-async
  verifyToken(token: string): Promise<object> {
    /* istanbul ignore if */
    if (this.db == null) {
      throw new Error('Wait for database to be ready')
    }
    return new Promise((resolve, reject) => {
      this.db
        .get(
          'threepid_validation_token',
          ['session_id', 'expires', 'next_link'],
          { token }
        )
        .then((rows) => {
          /* istanbul ignore else */
          if (rows.length > 0 && (rows[0].expires as number) >= epoch()) {
            this.db
              .get('threepid_validation_session', ['client_secret'], {
                session_id: rows[0].session_id
              })
              .then((validationRows) => {
                const body: any = {}
                // eslint-disable-next-line @typescript-eslint/strict-boolean-expressions
                if (rows[0].next_link) {
                  body.next_link = rows[0].next_link
                }
                resolve({
                  ...body,
                  session_id: rows[0].session_id,
                  client_secret: validationRows[0].client_secret
                })
              })
              .catch((e) => {
                // istanbul ignore next
                reject(e)
              })
          } else {
            reject(
              new Error(
                'Token expired' + (rows[0].expires as number).toString()
              )
            )
          }
        })
        .catch((e) => {
          reject(e)
        })
    })
  }

  // eslint-disable-next-line @typescript-eslint/promise-function-async
  deleteToken(token: string): Promise<void> {
    /* istanbul ignore if */
    if (this.db == null) {
      throw new Error('Wait for database to be ready')
    }
    return new Promise((resolve, reject) => {
      this.db
        .deleteEqual('threepid_validation_token', 'token', token)
        .then(() => {
          resolve()
        })
        .catch((e) => {
          /* istanbul ignore next */
          this.logger.info(`Token ${token} already deleted`, e)
          /* istanbul ignore next */
          resolve()
        })
    })
  }

  close(): void {
    this.db.close()
  }
}

export default MatrixDBmodified<|MERGE_RESOLUTION|>--- conflicted
+++ resolved
@@ -36,11 +36,8 @@
   | 'presence'
   | 'access_tokens'
   | 'refresh_tokens'
-<<<<<<< HEAD
   | 'open_id_tokens'
-=======
-
->>>>>>> bffa57fa
+
 type sqlComparaisonOperator = '=' | '!=' | '>' | '<' | '>=' | '<=' | '<>'
 interface ISQLCondition {
   field: string
