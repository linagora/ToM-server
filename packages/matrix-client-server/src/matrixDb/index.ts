import { type TwakeLogger } from '@twake/logger'
import { type Config, type DbGetResult } from '../types'
import MatrixDBPg from './sql/pg'
import MatrixDBSQLite from './sql/sqlite'
import { randomString } from '@twake/crypto'
import { epoch } from '@twake/utils'

export type Collections =
  | 'users'
  | 'profiles'
  | 'destinations'
  | 'events'
  | 'state_events'
  | 'current_state_events'
  | 'event_forward_extremities'
  | 'event_backward_extremities'
  | 'rooms'
  | 'room_memberships'
  | 'room_aliases'
  | 'room_stats_state'
  | 'room_depth'
  | 'room_tags'
  | 'room_account_data'
  | 'local_current_membership'
  | 'server_signature_keys'
  | 'rejections'
  | 'local_media_repository'
  | 'redactions'
  | 'user_ips'
  | 'registration_tokens'
  | 'account_data'
  | 'devices'
<<<<<<< HEAD
  | 'threepid_validation_token'
  | 'threepid_validation_session'
  | 'user_threepids'
=======
  | 'presence'
>>>>>>> 7cb63b8b

type sqlComparaisonOperator = '=' | '!=' | '>' | '<' | '>=' | '<=' | '<>'
interface ISQLCondition {
  field: string
  operator: sqlComparaisonOperator
  value: string | number
}

type Get = (
  table: Collections,
  fields: string[],
  filterFields: Record<string, string | number | Array<string | number>>,
  order?: string
) => Promise<DbGetResult>
type Get2 = (
  table: Collections,
  fields: string[],
  filterFields1: Record<string, string | number | Array<string | number>>,
  filterFields2: Record<string, string | number | Array<string | number>>,
  order?: string
) => Promise<DbGetResult>
type GetJoin = (
  tables: Collections[],
  fields: string[],
  filterFields: Record<string, string | number | Array<string | number>>,
  joinFields: Record<string, string>,
  order?: string
) => Promise<DbGetResult>
type GetMinMax = (
  table: Collections,
  targetField: string,
  fields: string[],
  filterFields: Record<string, string | number | Array<string | number>>,
  order?: string
) => Promise<DbGetResult>
type GetMinMax2 = (
  table: Collections,
  targetField: string,
  fields: string[],
  filterFields1: Record<string, string | number | Array<string | number>>,
  filterFields2: Record<string, string | number | Array<string | number>>,
  order?: string
) => Promise<DbGetResult>
type GetMinMaxJoin2 = (
  tables: Collections[],
  targetField: string,
  fields: string[],
  filterFields1: Record<string, string | number | Array<string | number>>,
  filterFields2: Record<string, string | number | Array<string | number>>,
  joinFields: Record<string, string>,
  order?: string
) => Promise<DbGetResult>

type GetAll = (table: Collections, fields: string[]) => Promise<DbGetResult>

type Insert = (
  table: Collections,
  values: Record<string, string | number>
) => Promise<DbGetResult>
type updateWithConditions = (
  table: Collections,
  values: Record<string, string | number>,
  conditions: Array<{ field: string; value: string | number }>
) => Promise<DbGetResult>
type DeleteEqual = (
  table: Collections,
  field: string,
  value: string | number
) => Promise<void>
type DeleteWhere = (
  table: Collections,
  conditions: ISQLCondition | ISQLCondition[]
) => Promise<void>

export interface MatrixDBmodifiedBackend {
  ready: Promise<void>
  get: Get
  getJoin: GetJoin
  getWhereEqualOrDifferent: Get2
  getWhereEqualAndHigher: Get2
  getMaxWhereEqual: GetMinMax
  getMaxWhereEqualAndLower: GetMinMax2
  getMinWhereEqualAndHigher: GetMinMax2
  getMaxWhereEqualAndLowerJoin: GetMinMaxJoin2
  getAll: GetAll
  insert: Insert
  deleteEqual: DeleteEqual
  deleteWhere: DeleteWhere
  updateWithConditions: updateWithConditions
  close: () => void
}

class MatrixDBmodified implements MatrixDBmodifiedBackend {
  ready: Promise<void>
  db: MatrixDBmodifiedBackend

  constructor(conf: Config, private readonly logger: TwakeLogger) {
    let Module
    /* istanbul ignore next */
    switch (conf.matrix_database_engine) {
      case 'sqlite': {
        Module = MatrixDBSQLite
        break
      }
      case 'pg': {
        Module = MatrixDBPg
        break
      }
      default: {
        throw new Error(
          // eslint-disable-next-line @typescript-eslint/restrict-template-expressions
          `Unsupported matrix-database type ${conf.matrix_database_engine}`
        )
      }
    }
    this.db = new Module(conf, this.logger)
    this.ready = new Promise((resolve, reject) => {
      this.db.ready
        .then(() => {
          resolve()
        })
        /* istanbul ignore next */
        .catch(reject)
    })
  }

  // eslint-disable-next-line @typescript-eslint/explicit-function-return-type, @typescript-eslint/promise-function-async
  getAll(table: Collections, fields: string[]) {
    return this.db.getAll(table, fields)
  }

  // eslint-disable-next-line @typescript-eslint/explicit-function-return-type, @typescript-eslint/promise-function-async
  get(
    table: Collections,
    fields: string[],
    filterFields: Record<string, string | number | Array<string | number>>,
    order?: string
  ) {
    return this.db.get(table, fields, filterFields, order)
  }

  // eslint-disable-next-line @typescript-eslint/explicit-function-return-type, @typescript-eslint/promise-function-async
  getJoin(
    table: Collections[],
    fields: string[],
    filterFields: Record<string, string | number | Array<string | number>>,
    joinFields: Record<string, string>,
    order?: string
  ) {
    return this.db.getJoin(table, fields, filterFields, joinFields, order)
  }

  // eslint-disable-next-line @typescript-eslint/explicit-function-return-type, @typescript-eslint/promise-function-async
  getWhereEqualOrDifferent(
    table: Collections,
    fields: string[],
    filterFields1: Record<string, string | number | Array<string | number>>,
    filterFields2: Record<string, string | number | Array<string | number>>,
    order?: string
  ) {
    return this.db.getWhereEqualOrDifferent(
      table,
      fields,
      filterFields1,
      filterFields2,
      order
    )
  }

  // eslint-disable-next-line @typescript-eslint/explicit-function-return-type, @typescript-eslint/promise-function-async
  getWhereEqualAndHigher(
    table: Collections,
    fields: string[],
    filterFields1: Record<string, string | number | Array<string | number>>,
    filterFields2: Record<string, string | number | Array<string | number>>,
    order?: string
  ) {
    return this.db.getWhereEqualAndHigher(
      table,
      fields,
      filterFields1,
      filterFields2,
      order
    )
  }

  // eslint-disable-next-line @typescript-eslint/explicit-function-return-type, @typescript-eslint/promise-function-async
  getMaxWhereEqual(
    table: Collections,
    targetField: string,
    fields: string[],
    filterFields: Record<string, string | number | Array<string | number>>,
    order?: string
  ) {
    return this.db.getMaxWhereEqual(
      table,
      targetField,
      fields,
      filterFields,
      order
    )
  }

  // eslint-disable-next-line @typescript-eslint/explicit-function-return-type, @typescript-eslint/promise-function-async
  getMaxWhereEqualAndLower(
    table: Collections,
    targetField: string,
    fields: string[],
    filterFields1: Record<string, string | number | Array<string | number>>,
    filterFields2: Record<string, string | number | Array<string | number>>,
    order?: string
  ) {
    return this.db.getMaxWhereEqualAndLower(
      table,
      targetField,
      fields,
      filterFields1,
      filterFields2,
      order
    )
  }

  // eslint-disable-next-line @typescript-eslint/explicit-function-return-type, @typescript-eslint/promise-function-async
  getMinWhereEqualAndHigher(
    table: Collections,
    targetField: string,
    fields: string[],
    filterFields1: Record<string, string | number | Array<string | number>>,
    filterFields2: Record<string, string | number | Array<string | number>>,
    order?: string
  ) {
    return this.db.getMinWhereEqualAndHigher(
      table,
      targetField,
      fields,
      filterFields1,
      filterFields2,
      order
    )
  }

  // eslint-disable-next-line @typescript-eslint/explicit-function-return-type, @typescript-eslint/promise-function-async
  getMaxWhereEqualAndLowerJoin(
    tables: Collections[],
    targetField: string,
    fields: string[],
    filterFields1: Record<string, string | number | Array<string | number>>,
    filterFields2: Record<string, string | number | Array<string | number>>,
    joinFields: Record<string, string>,
    order?: string
  ) {
    return this.db.getMaxWhereEqualAndLowerJoin(
      tables,
      targetField,
      fields,
      filterFields1,
      filterFields2,
      joinFields,
      order
    )
  }

  // eslint-disable-next-line @typescript-eslint/explicit-function-return-type, @typescript-eslint/promise-function-async
  insert(table: Collections, values: Record<string, string | number>) {
    return this.db.insert(table, values)
  }

  // eslint-disable-next-line @typescript-eslint/explicit-function-return-type, @typescript-eslint/promise-function-async
  deleteEqual(table: Collections, field: string, value: string | number) {
    return this.db.deleteEqual(table, field, value)
  }

  // eslint-disable-next-line @typescript-eslint/explicit-function-return-type, @typescript-eslint/promise-function-async
  deleteWhere(table: Collections, conditions: ISQLCondition | ISQLCondition[]) {
    // Deletes from table where filters correspond to values
    // Size of filters and values must be the same
    return this.db.deleteWhere(table, conditions)
  }

  // eslint-disable-next-line @typescript-eslint/explicit-function-return-type, @typescript-eslint/promise-function-async
  updateWithConditions(
    table: Collections,
    values: Record<string, string | number>,
    conditions: Array<{ field: string; value: string | number }>
  ) {
    return this.db.updateWithConditions(table, values, conditions)
  }

  // eslint-disable-next-line @typescript-eslint/promise-function-async
  createOneTimeToken(
    sessionId: string,
    expires?: number,
    nextLink?: string
  ): Promise<string> {
    /* istanbul ignore if */
    if (this.db == null) {
      throw new Error('Wait for database to be ready')
    }
    const token = randomString(64)
    // default: expires in 600 s
    const expiresForDb =
      epoch() + 1000 * (expires != null && expires > 0 ? expires : 600)
    return new Promise((resolve, reject) => {
      const insertData: Record<string, any> = {
        token,
        expires: expiresForDb,
        session_id: sessionId
      }
      // eslint-disable-next-line @typescript-eslint/strict-boolean-expressions
      if (nextLink) {
        insertData.next_link = nextLink
      }

      this.db
        .insert('threepid_validation_token', insertData)
        .then(() => {
          resolve(token)
        })
        .catch((err) => {
          /* istanbul ignore next */
          this.logger.error('Failed to insert token', err)
          /* istanbul ignore next */
          reject(err)
        })
    })
  }

  // No difference in creation between a token and a one-time-token
  // eslint-disable-next-line @typescript-eslint/promise-function-async
  createToken(sessionId: string, expires?: number): Promise<string> {
    return this.createOneTimeToken(sessionId, expires)
  }

  // eslint-disable-next-line @typescript-eslint/promise-function-async
  verifyToken(token: string): Promise<object> {
    /* istanbul ignore if */
    if (this.db == null) {
      throw new Error('Wait for database to be ready')
    }
    return new Promise((resolve, reject) => {
      this.db
        .get(
          'threepid_validation_token',
          ['session_id', 'expires', 'next_link'],
          { token }
        )
        .then((rows) => {
          /* istanbul ignore else */
          if (rows.length > 0 && (rows[0].expires as number) >= epoch()) {
            this.db
              .get('threepid_validation_session', ['client_secret'], {
                session_id: rows[0].session_id
              })
              .then((validationRows) => {
                const body: any = {}
                // eslint-disable-next-line @typescript-eslint/strict-boolean-expressions
                if (rows[0].next_link) {
                  body.next_link = rows[0].next_link
                }
                resolve({
                  ...body,
                  session_id: rows[0].session_id,
                  client_secret: validationRows[0].client_secret
                })
              })
              .catch((e) => {
                // istanbul ignore next
                reject(e)
              })
          } else {
            reject(
              new Error(
                'Token expired' + (rows[0].expires as number).toString()
              )
            )
          }
        })
        .catch((e) => {
          reject(e)
        })
    })
  }

  // eslint-disable-next-line @typescript-eslint/promise-function-async
  deleteToken(token: string): Promise<void> {
    /* istanbul ignore if */
    if (this.db == null) {
      throw new Error('Wait for database to be ready')
    }
    return new Promise((resolve, reject) => {
      this.db
        .deleteEqual('threepid_validation_token', 'token', token)
        .then(() => {
          resolve()
        })
        .catch((e) => {
          /* istanbul ignore next */
          this.logger.info(`Token ${token} already deleted`, e)
          /* istanbul ignore next */
          resolve()
        })
    })
  }

  close(): void {
    this.db.close()
  }
}

export default MatrixDBmodified<|MERGE_RESOLUTION|>--- conflicted
+++ resolved
@@ -30,13 +30,10 @@
   | 'registration_tokens'
   | 'account_data'
   | 'devices'
-<<<<<<< HEAD
   | 'threepid_validation_token'
   | 'threepid_validation_session'
   | 'user_threepids'
-=======
   | 'presence'
->>>>>>> 7cb63b8b
 
 type sqlComparaisonOperator = '=' | '!=' | '>' | '<' | '>=' | '<=' | '<>'
 interface ISQLCondition {
