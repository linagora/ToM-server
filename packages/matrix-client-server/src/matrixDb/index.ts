--- conflicted
+++ resolved
@@ -34,13 +34,9 @@
   | 'threepid_validation_session'
   | 'user_threepids'
   | 'presence'
-<<<<<<< HEAD
   | 'user_threepid_id_server'
   | 'access_tokens'
-=======
-  | 'access_tokens'
   | 'refresh_tokens'
->>>>>>> bffa57fa
 
 type sqlComparaisonOperator = '=' | '!=' | '>' | '<' | '>=' | '<=' | '<>'
 interface ISQLCondition {
